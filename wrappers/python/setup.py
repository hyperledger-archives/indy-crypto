--- conflicted
+++ resolved
@@ -1,13 +1,8 @@
 from distutils.core import setup
 
 setup(
-<<<<<<< HEAD
-    name='python3-indy_crypto',
-    version='0.1.4',
-=======
     name='indy_crypto',
     version='0.1.6',
->>>>>>> 407d9626
     packages=['indy_crypto'],
     url='https://github.com/hyperledger/indy-crypto',
     license='MIT/Apache-2.0',
