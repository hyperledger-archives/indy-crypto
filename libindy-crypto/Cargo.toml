--- conflicted
+++ resolved
@@ -19,13 +19,8 @@
 amcl = { version = "0.1.2",  optional = true, features = ["BLS383"]}
 log = "0.3.7"
 rand = "0.3"
-<<<<<<< HEAD
 sha2 = "0.6.0"
-env_logger = "0.4.3"
-=======
-sha1 = "0.2.0"
 env_logger = "0.4.3"
 serde = { version = "1.0",  optional = true}
 serde_json = { version = "1.0",  optional = true}
-serde_derive = { version = "1.0",  optional = true}
->>>>>>> 3dcc5b34
+serde_derive = { version = "1.0",  optional = true}