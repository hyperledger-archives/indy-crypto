[package]
name = "indy-crypto"
<<<<<<< HEAD
version = "0.1.3"
=======
version = "0.1.4"
>>>>>>> d11e2444
authors = ["Artemkaaas <artem.ivanov@dsr-company.com>"]
description = "This is the shared crypto libirary for Hyperledger Indy components."
license = "MIT/Apache-2.0"

[lib]
name = "indy_crypto"
path = "src/lib.rs"
crate-type = ["staticlib","rlib", "dylib"]

[features]
default = ["pair_amcl", "serialization"]
pair_amcl = ["amcl"]
serialization = ["serde", "serde_json", "serde_derive"]

[dependencies]
amcl = { version = "0.1.2",  optional = true, default-features = false, features = ["BN254"]}
log = "0.3.7"
rand = "0.3"
sha2 = "0.6.0"
env_logger = "0.4.3"
serde = { version = "1.0",  optional = true}
serde_json = { version = "1.0",  optional = true}
serde_derive = { version = "1.0",  optional = true}<|MERGE_RESOLUTION|>--- conflicted
+++ resolved
@@ -1,10 +1,6 @@
 [package]
 name = "indy-crypto"
-<<<<<<< HEAD
-version = "0.1.3"
-=======
 version = "0.1.4"
->>>>>>> d11e2444
 authors = ["Artemkaaas <artem.ivanov@dsr-company.com>"]
 description = "This is the shared crypto libirary for Hyperledger Indy components."
 license = "MIT/Apache-2.0"
