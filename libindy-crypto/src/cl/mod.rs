--- conflicted
+++ resolved
@@ -12,13 +12,9 @@
 use pair::*;
 use utils::json::{JsonEncodable, JsonDecodable};
 
-<<<<<<< HEAD
-use std::cmp::Ordering;
-use std::collections::{BTreeMap, BTreeSet, HashSet};
-=======
+
 use std::collections::{HashMap, HashSet};
 use std::hash::Hash;
->>>>>>> 251a2fb1
 
 /// Creates random nonce
 ///
@@ -308,12 +304,7 @@
 pub struct CredentialPrimaryPublicKey {
     n: BigNumber,
     s: BigNumber,
-<<<<<<< HEAD
-    r: BTreeMap<String /* attr_name */, BigNumber>,
-=======
-    rms: BigNumber,
     r: HashMap<String /* attr_name */, BigNumber>,
->>>>>>> 251a2fb1
     rctxt: BigNumber,
     z: BigNumber
 }
@@ -323,10 +314,6 @@
         Ok(CredentialPrimaryPublicKey {
             n: self.n.clone()?,
             s: self.s.clone()?,
-<<<<<<< HEAD
-=======
-            rms: self.rms.clone()?,
->>>>>>> 251a2fb1
             r: clone_bignum_map(&self.r)?,
             rctxt: self.rctxt.clone()?,
             z: self.z.clone()?
@@ -1181,7 +1168,7 @@
     Ok(res)
 }
 
-<<<<<<< HEAD
+
 fn clone_credential_value_map<K: Clone + Eq + Ord>(other: &BTreeMap<K, CredentialValue>) -> Result<BTreeMap<K, CredentialValue>, IndyCryptoError> {
     let mut res = BTreeMap::new();
     for (k, v) in other {
@@ -1190,8 +1177,6 @@
     Ok(res)
 }
 
-=======
->>>>>>> 251a2fb1
 #[cfg(test)]
 mod test {
     use super::*;
