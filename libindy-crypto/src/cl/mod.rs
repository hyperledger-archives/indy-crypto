extern crate serde_json;

mod constants;
#[macro_use]
mod helpers;
pub mod issuer;
pub mod prover;
pub mod verifier;

use bn::BigNumber;
use errors::IndyCryptoError;
use pair::*;
use utils::json::{JsonEncodable, JsonDecodable};

use authz::AuthzProof;

use std::cmp::Ordering;
use std::collections::{BTreeMap, BTreeSet, HashSet};

/// Creates random nonce
///
/// # Example
/// ```
/// use indy_crypto::cl::new_nonce;
///
/// let _nonce = new_nonce().unwrap();
/// ```
pub fn new_nonce() -> Result<Nonce, IndyCryptoError> {
    Ok(helpers::bn_rand(constants::LARGE_NONCE)?)
}

/// A list of attributes a Claim is based on.
#[derive(Debug, Clone)]
pub struct CredentialSchema {
    pub attrs: BTreeSet<String>, /* attr names */
}

/// A Builder of `Claim Schema`.
#[derive(Debug)]
pub struct CredentialSchemaBuilder {
    attrs: BTreeSet<String>, /* attr names */
}

impl CredentialSchemaBuilder {
    pub fn new() -> Result<CredentialSchemaBuilder, IndyCryptoError> {
        Ok(CredentialSchemaBuilder { attrs: BTreeSet::new() })
    }

    pub fn add_attr(&mut self, attr: &str) -> Result<(), IndyCryptoError> {
        self.attrs.insert(attr.to_owned());
        Ok(())
    }

    pub fn finalize(self) -> Result<CredentialSchema, IndyCryptoError> {
        Ok(CredentialSchema { attrs: self.attrs })
    }
}

#[derive(Debug, Clone)]
pub struct NonCredentialSchemaElements {
    pub attrs: BTreeSet<String>,
}

#[derive(Debug)]
pub struct NonCredentialSchemaElementsBuilder {
    attrs: BTreeSet<String>,
}

impl NonCredentialSchemaElementsBuilder {
    pub fn new() -> Result<NonCredentialSchemaElementsBuilder, IndyCryptoError> {
        Ok(NonCredentialSchemaElementsBuilder {
            attrs: BTreeSet::new(),
        })
    }

    pub fn add_attr(&mut self, attr: &str) -> Result<(), IndyCryptoError> {
        self.attrs.insert(attr.to_owned());
        Ok(())
    }

    pub fn finalize(self) -> Result<NonCredentialSchemaElements, IndyCryptoError> {
        Ok(NonCredentialSchemaElements { attrs: self.attrs })
    }
}

/// The m value for attributes,
/// commitments also store a blinding factor
#[derive(Debug, Serialize, Deserialize, Eq, PartialEq)]
pub enum CredentialValue {
    Known { value: BigNumber }, //Issuer and Prover know these
    Hidden { value: BigNumber }, //Only known to Prover who binds these into the U factor
    Commitment {
        value: BigNumber,
        blinding_factor: BigNumber,
    }, //Only known to Prover, not included in the credential, used for proving knowledge during issuance
}

impl CredentialValue {
    pub fn clone(&self) -> Result<CredentialValue, IndyCryptoError> {
        Ok(match *self {
            CredentialValue::Known { ref value } => CredentialValue::Known {
                value: value.clone()?,
            },
            CredentialValue::Hidden { ref value } => CredentialValue::Hidden {
                value: value.clone()?,
            },
            CredentialValue::Commitment {
                ref value,
                ref blinding_factor,
            } => CredentialValue::Commitment {
                value: value.clone()?,
                blinding_factor: blinding_factor.clone()?,
            },
        })
    }

    pub fn is_known(&self) -> bool {
        match *self {
            CredentialValue::Known { .. } => true,
            _ => false,
        }
    }

    pub fn is_hidden(&self) -> bool {
        match *self {
            CredentialValue::Hidden { .. } => true,
            _ => false,
        }
    }

    pub fn is_commitment(&self) -> bool {
        match *self {
            CredentialValue::Commitment { .. } => true,
            _ => false,
        }
    }

    pub fn value(&self) -> &BigNumber {
        match *self {
            CredentialValue::Known { ref value } => value,
            CredentialValue::Hidden { ref value } => value,
            CredentialValue::Commitment { ref value, .. } => value,
        }
    }
}

impl JsonEncodable for CredentialValue {}

impl<'a> JsonDecodable<'a> for CredentialValue {}

/// Values of attributes from `Claim Schema` (must be integers).
#[derive(Debug)]
pub struct CredentialValues {
    pub attrs_values: BTreeMap<String, CredentialValue>,
}

impl CredentialValues {
    pub fn clone(&self) -> Result<CredentialValues, IndyCryptoError> {
        Ok(CredentialValues {
            attrs_values: clone_credentialvalue_map(&self.attrs_values)?,
        })
    }

    pub fn len(&self) -> usize {
        self.attrs_values.len()
    }
}

/// A Builder of `Claim Values`.
#[derive(Debug)]
pub struct CredentialValuesBuilder {
    attrs_values: BTreeMap<String, CredentialValue>, /* attr_name -> int representation of value */
}

impl CredentialValuesBuilder {
    pub fn new() -> Result<CredentialValuesBuilder, IndyCryptoError> {
        Ok(CredentialValuesBuilder { attrs_values: BTreeMap::new() })
    }

    pub fn add_dec_known(&mut self, attr: &str, value: &str) -> Result<(), IndyCryptoError> {
        self.attrs_values.insert(
            attr.to_owned(),
            CredentialValue::Known { value: BigNumber::from_dec(value)? },
        );
        Ok(())
    }

    pub fn add_dec_hidden(&mut self, attr: &str, value: &str) -> Result<(), IndyCryptoError> {
        self.attrs_values.insert(
            attr.to_owned(),
            CredentialValue::Hidden { value: BigNumber::from_dec(value)? },
        );
        Ok(())
    }

    pub fn add_dec_commitment(
        &mut self,
        attr: &str,
        value: &str,
        blinding_factor: &str,
    ) -> Result<(), IndyCryptoError> {
        self.attrs_values.insert(
            attr.to_owned(),
            CredentialValue::Commitment {
                value: BigNumber::from_dec(value)?,
                blinding_factor: BigNumber::from_dec(blinding_factor)?,
            },
        );
        Ok(())
    }

    pub fn add_value_known(
        &mut self,
        attr: &str,
        value: &BigNumber,
    ) -> Result<(), IndyCryptoError> {
        self.attrs_values.insert(
            attr.to_owned(),
            CredentialValue::Known { value: value.clone()? },
        );
        Ok(())
    }

    pub fn add_value_hidden(
        &mut self,
        attr: &str,
        value: &BigNumber,
    ) -> Result<(), IndyCryptoError> {
        self.attrs_values.insert(
            attr.to_owned(),
            CredentialValue::Hidden { value: value.clone()? },
        );
        Ok(())
    }

    pub fn add_value_commitment(
        &mut self,
        attr: &str,
        value: &BigNumber,
        blinding_factor: &BigNumber,
    ) -> Result<(), IndyCryptoError> {
        self.attrs_values.insert(
            attr.to_owned(),
            CredentialValue::Commitment {
                value: value.clone()?,
                blinding_factor: blinding_factor.clone()?,
            },
        );
        Ok(())
    }

    pub fn finalize(self) -> Result<CredentialValues, IndyCryptoError> {
        Ok(CredentialValues { attrs_values: self.attrs_values })
    }
}

/// `Issuer Public Key` contains 2 internal parts.
/// One for signing primary credentials and second for signing non-revocation credentials.
/// These keys are used to proof that credential was issued and doesn’t revoked by this issuer.
/// Issuer keys have global identifier that must be known to all parties.
#[derive(Debug, Deserialize, Serialize, PartialEq)]
pub struct CredentialPublicKey {
    pub p_key: CredentialPrimaryPublicKey,
    pub r_key: Option<CredentialRevocationPublicKey>,
}

impl CredentialPublicKey {
    pub fn clone(&self) -> Result<CredentialPublicKey, IndyCryptoError> {
        Ok(CredentialPublicKey {
            p_key: self.p_key.clone()?,
            r_key: self.r_key.clone(),
        })
    }

    pub fn get_primary_key(&self) -> Result<CredentialPrimaryPublicKey, IndyCryptoError> {
        Ok(self.p_key.clone()?)
    }

    pub fn get_revocation_key(
        &self,
    ) -> Result<Option<CredentialRevocationPublicKey>, IndyCryptoError> {
        Ok(self.r_key.clone())
    }

    pub fn build_from_parts(
        p_key: &CredentialPrimaryPublicKey,
        r_key: Option<&CredentialRevocationPublicKey>,
    ) -> Result<CredentialPublicKey, IndyCryptoError> {
        Ok(CredentialPublicKey {
            p_key: p_key.clone()?,
            r_key: r_key.map(|key| key.clone()),
        })
    }
}

impl JsonEncodable for CredentialPublicKey {}

impl<'a> JsonDecodable<'a> for CredentialPublicKey {}

/// `Issuer Private Key`: contains 2 internal parts.
/// One for signing primary credentials and second for signing non-revocation credentials.
#[derive(Debug, Deserialize, Serialize)]
pub struct CredentialPrivateKey {
    pub p_key: CredentialPrimaryPrivateKey,
    pub r_key: Option<CredentialRevocationPrivateKey>,
}

impl CredentialPrivateKey {
    pub fn get_primary_key(&self) -> Result<CredentialPrimaryPrivateKey, IndyCryptoError> {
        Ok(self.p_key.clone()?)
    }

    pub fn get_revocation_key(
        &self,
    ) -> Result<Option<CredentialRevocationPrivateKey>, IndyCryptoError> {
        Ok(self.r_key.clone())
    }
}

impl JsonEncodable for CredentialPrivateKey {}

impl<'a> JsonDecodable<'a> for CredentialPrivateKey {}

/// Issuer's "Public Key" is used to verify the Issuer's signature over the Claim's attributes' values (primary credential).
#[derive(Debug, PartialEq, Deserialize, Serialize)]
pub struct CredentialPrimaryPublicKey {
    pub n: BigNumber,
    pub s: BigNumber,
    pub r: BTreeMap<String /* attr_name */, BigNumber>,
    pub rctxt: BigNumber,
    pub z: BigNumber,
}

impl CredentialPrimaryPublicKey {
    pub fn clone(&self) -> Result<CredentialPrimaryPublicKey, IndyCryptoError> {
        Ok(CredentialPrimaryPublicKey {
            n: self.n.clone()?,
            s: self.s.clone()?,
            r: clone_bignum_map(&self.r)?,
            rctxt: self.rctxt.clone()?,
            z: self.z.clone()?,
        })
    }
}

/// Issuer's "Private Key" used for signing Claim's attributes' values (primary credential)
#[derive(Debug, PartialEq, Deserialize, Serialize)]
pub struct CredentialPrimaryPrivateKey {
    pub p: BigNumber,
    pub q: BigNumber,
}

impl CredentialPrimaryPrivateKey {
    pub fn clone(&self) -> Result<CredentialPrimaryPrivateKey, IndyCryptoError> {
        Ok(CredentialPrimaryPrivateKey {
            p: self.p.clone()?,
            q: self.q.clone()?,
        })
    }
}

/// `Primary Public Key Metadata` required for building of Proof Correctness of `Issuer Public Key`
#[derive(Debug)]
pub struct CredentialPrimaryPublicKeyMetadata {
    xz: BigNumber,
    xr: BTreeMap<String, BigNumber>,
}

/// Proof of `Issuer Public Key` correctness
#[derive(Debug, PartialEq, Deserialize, Serialize)]
pub struct CredentialKeyCorrectnessProof {
    c: BigNumber,
    xz_cap: BigNumber,
    xr_cap: BTreeMap<String, BigNumber>,
}

impl JsonEncodable for CredentialKeyCorrectnessProof {}

impl<'a> JsonDecodable<'a> for CredentialKeyCorrectnessProof {}

/// `Revocation Public Key` is used to verify that credential was'nt revoked by Issuer.
#[derive(Clone, Debug, Deserialize, Serialize, PartialEq)]
pub struct CredentialRevocationPublicKey {
    pub g: PointG1,
    pub g_dash: PointG2,
    pub h: PointG1,
    pub h0: PointG1,
    pub h1: PointG1,
    pub h2: PointG1,
    pub htilde: PointG1,
    pub h_cap: PointG2,
    pub u: PointG2,
    pub pk: PointG1,
    pub y: PointG2,
}

/// `Revocation Private Key` is used for signing Claim.
#[derive(Clone, Debug, Deserialize, Serialize)]
pub struct CredentialRevocationPrivateKey {
    pub x: GroupOrderElement,
    pub sk: GroupOrderElement,
}

pub type Accumulator = PointG2;

/// `Revocation Registry` contains accumulator.
/// Must be published by Issuer on a tamper-evident and highly available storage
/// Used by prover to prove that a claim hasn't revoked by the issuer
#[derive(Debug, Clone, Deserialize, Serialize)]
pub struct RevocationRegistry {
    accum: Accumulator,
}

impl From<RevocationRegistryDelta> for RevocationRegistry {
    fn from(rev_reg_delta: RevocationRegistryDelta) -> RevocationRegistry {
        RevocationRegistry { accum: rev_reg_delta.accum }
    }
}

impl JsonEncodable for RevocationRegistry {}

impl<'a> JsonDecodable<'a> for RevocationRegistry {}

/// `Revocation Registry Delta` contains Accumulator changes.
/// Must be applied to `Revocation Registry`
#[derive(Debug, Clone, Deserialize, Serialize)]
pub struct RevocationRegistryDelta {
    prev_accum: Option<Accumulator>,
    accum: Accumulator,
    #[serde(skip_serializing_if = "HashSet::is_empty")]
    #[serde(default)]
    issued: HashSet<u32>,
    #[serde(skip_serializing_if = "HashSet::is_empty")]
    #[serde(default)]
    revoked: HashSet<u32>,
}

impl JsonEncodable for RevocationRegistryDelta {}

impl<'a> JsonDecodable<'a> for RevocationRegistryDelta {}

impl RevocationRegistryDelta {
    pub fn merge(&mut self, other_delta: &RevocationRegistryDelta) -> Result<(), IndyCryptoError> {
        if other_delta.prev_accum.is_none() || self.accum != other_delta.prev_accum.unwrap() {
            return Err(IndyCryptoError::InvalidStructure(
                format!("Deltas can not be merged."),
            ));
        }

        self.prev_accum = Some(self.accum);
        self.accum = other_delta.accum;

        self.issued.extend(
            other_delta.issued.difference(&self.revoked),
        );

        self.revoked.extend(
            other_delta.revoked.difference(&self.issued),
        );

        for index in other_delta.revoked.iter() {
            self.issued.remove(index);
        }

        for index in other_delta.issued.iter() {
            self.revoked.remove(index);
        }

        Ok(())
    }
}

/// `Revocation Key Public` Accumulator public key.
/// Must be published together with Accumulator
#[derive(Debug, Clone, Deserialize, Serialize)]
pub struct RevocationKeyPublic {
    z: Pair,
}

impl JsonEncodable for RevocationKeyPublic {}

impl<'a> JsonDecodable<'a> for RevocationKeyPublic {}

/// `Revocation Key Private` Accumulator primate key.
#[derive(Debug, Deserialize, Serialize)]
pub struct RevocationKeyPrivate {
    gamma: GroupOrderElement,
}

impl JsonEncodable for RevocationKeyPrivate {}

impl<'a> JsonDecodable<'a> for RevocationKeyPrivate {}

/// `Tail` point of curve used to update accumulator.
pub type Tail = PointG2;

impl Tail {
    fn new_tail(
        index: u32,
        g_dash: &PointG2,
        gamma: &GroupOrderElement,
    ) -> Result<Tail, IndyCryptoError> {
        let i_bytes = helpers::transform_u32_to_array_of_u8(index);
        let mut pow = GroupOrderElement::from_bytes(&i_bytes)?;
        pow = gamma.pow_mod(&pow)?;
        Ok(g_dash.mul(&pow)?)
    }
}

/// Generator of `Tail's`.
#[derive(Debug, Clone, Deserialize, Serialize)]
pub struct RevocationTailsGenerator {
    size: u32,
    current_index: u32,
    g_dash: PointG2,
    gamma: GroupOrderElement,
}

impl RevocationTailsGenerator {
    fn new(max_cred_num: u32, gamma: GroupOrderElement, g_dash: PointG2) -> Self {
        RevocationTailsGenerator {
            size: 2 * max_cred_num + 1, /* Unused 0th + valuable 1..L + unused (L+1)th + valuable (L+2)..(2L) */
            current_index: 0,
            gamma,
            g_dash,
        }
    }

    pub fn count(&self) -> u32 {
        self.size - self.current_index
    }

    pub fn next(&mut self) -> Result<Option<Tail>, IndyCryptoError> {
        if self.current_index >= self.size {
            return Ok(None);
        }

        let tail = Tail::new_tail(self.current_index, &self.g_dash, &self.gamma)?;

        self.current_index += 1;

        Ok(Some(tail))
    }
}

impl JsonEncodable for RevocationTailsGenerator {}

impl<'a> JsonDecodable<'a> for RevocationTailsGenerator {}

pub trait RevocationTailsAccessor {
    fn access_tail(&self, tail_id: u32, accessor: &mut FnMut(&Tail))
        -> Result<(), IndyCryptoError>;
}

/// Simple implementation of `RevocationTailsAccessor` that stores all tails as BTreeMap.
#[derive(Debug, Clone)]
pub struct SimpleTailsAccessor {
    tails: Vec<Tail>,
}

impl RevocationTailsAccessor for SimpleTailsAccessor {
    fn access_tail(
        &self,
        tail_id: u32,
        accessor: &mut FnMut(&Tail),
    ) -> Result<(), IndyCryptoError> {
        Ok(accessor(&self.tails[tail_id as usize]))
    }
}

impl SimpleTailsAccessor {
    pub fn new(
        rev_tails_generator: &mut RevocationTailsGenerator,
    ) -> Result<SimpleTailsAccessor, IndyCryptoError> {
        let mut tails: Vec<Tail> = Vec::new();
        while let Some(tail) = rev_tails_generator.next()? {
            tails.push(tail);
        }
        Ok(SimpleTailsAccessor { tails })
    }
}


/// Issuer's signature over Claim attribute values.
#[derive(Debug, Deserialize, Serialize)]
pub struct CredentialSignature {
    pub p_credential: PrimaryCredentialSignature,
    pub r_credential: Option<NonRevocationCredentialSignature>, /* will be used to proof is credential revoked preparation */
}

impl CredentialSignature {
    pub fn extract_index(&self) -> Option<u32> {
        self.r_credential.as_ref().map(
            |r_credential| r_credential.i,
        )
    }
}

impl JsonEncodable for CredentialSignature {}

impl<'a> JsonDecodable<'a> for CredentialSignature {}

#[derive(Debug, PartialEq, Eq, Deserialize, Serialize)]
pub struct PrimaryCredentialSignature {
    pub m_2: BigNumber,
    pub a: BigNumber,
    pub e: BigNumber,
    pub v: BigNumber,
}

#[derive(Clone, Debug, Deserialize, Serialize)]
pub struct NonRevocationCredentialSignature {
    sigma: PointG1,
    c: GroupOrderElement,
    vr_prime_prime: GroupOrderElement,
    witness_signature: WitnessSignature,
    g_i: PointG1,
    i: u32,
    m2: GroupOrderElement,
}

#[derive(Debug, PartialEq, Eq, Deserialize, Serialize)]
pub struct SignatureCorrectnessProof {
    se: BigNumber,
    c: BigNumber,
}

impl JsonEncodable for SignatureCorrectnessProof {}

impl<'a> JsonDecodable<'a> for SignatureCorrectnessProof {}

#[derive(Clone, Debug, Deserialize, Serialize)]
pub struct Witness {
    omega: PointG2,
}

impl JsonEncodable for Witness {}

impl<'a> JsonDecodable<'a> for Witness {}

impl Witness {
    pub fn new<RTA>(
        rev_idx: u32,
        max_cred_num: u32,
        rev_reg_delta: &RevocationRegistryDelta,
        rev_tails_accessor: &RTA,
    ) -> Result<Witness, IndyCryptoError>
    where
        RTA: RevocationTailsAccessor,
    {
        trace!(
            "Witness::new: >>> rev_idx: {:?}, max_cred_num: {:?}, rev_reg_delta: {:?}",
            rev_idx,
            max_cred_num,
            rev_reg_delta
        );

        let mut omega = PointG2::new_inf()?;

        let mut issued = rev_reg_delta.issued.clone();
        issued.remove(&rev_idx);

        for j in issued.iter() {
            let index = max_cred_num + 1 - j + rev_idx;
            rev_tails_accessor.access_tail(index, &mut |tail| {
                omega = omega.add(tail).unwrap();
            })?;
        }

        let witness = Witness { omega };

        trace!("Witness::new: <<< witness: {:?}", witness);

        Ok(witness)
    }

    pub fn update<RTA>(
        &mut self,
        rev_idx: u32,
        max_cred_num: u32,
        rev_reg_delta: &RevocationRegistryDelta,
        rev_tails_accessor: &RTA,
    ) -> Result<(), IndyCryptoError>
    where
        RTA: RevocationTailsAccessor,
    {
        trace!(
            "Witness::update: >>> rev_idx: {:?}, max_cred_num: {:?}, rev_reg_delta: {:?}",
            rev_idx,
            max_cred_num,
            rev_reg_delta
        );

        let mut omega_denom = PointG2::new_inf()?;
        for j in rev_reg_delta.revoked.iter() {
            if rev_idx.eq(j) {
                continue;
            }

            let index = max_cred_num + 1 - j + rev_idx;
            rev_tails_accessor.access_tail(index, &mut |tail| {
                omega_denom = omega_denom.add(tail).unwrap();
            })?;
        }

        let mut omega_num = PointG2::new_inf()?;
        for j in rev_reg_delta.issued.iter() {
            if rev_idx.eq(j) {
                continue;
            }

            let index = max_cred_num + 1 - j + rev_idx;
            rev_tails_accessor.access_tail(index, &mut |tail| {
                omega_num = omega_num.add(tail).unwrap();
            })?;
        }

        let new_omega: PointG2 = self.omega.add(&omega_num.sub(&omega_denom)?)?;

        self.omega = new_omega;

        trace!("Witness::update: <<<");

        Ok(())
    }
}

#[derive(Clone, Debug, Deserialize, Serialize)]
pub struct WitnessSignature {
    sigma_i: PointG2,
    u_i: PointG2,
    g_i: PointG1,
}

/// Secret key encoded in a credential that is used to prove that prover owns the credential; can be used to
/// prove linkage across credentials.
/// Prover blinds master secret, generating `BlindedCredentialSecrets` and `CredentialSecretsBlindingFactors` (blinding factors)
/// and sends the `BlindedCredentialSecrets` to Issuer who then encodes it credential creation.
/// The blinding factors are used by Prover for post processing of issued credentials.
#[derive(Debug, Deserialize, Serialize)]
pub struct MasterSecret {
    ms: BigNumber,
}

impl MasterSecret {
    pub fn clone(&self) -> Result<MasterSecret, IndyCryptoError> {
        Ok(MasterSecret { ms: self.ms.clone()? })
    }
}

impl JsonEncodable for MasterSecret {}

impl<'a> JsonDecodable<'a> for MasterSecret {}

/// Blinded Master Secret uses by Issuer in credential creation.
#[derive(Debug, Deserialize, Serialize)]
pub struct BlindedCredentialSecrets {
    pub u: BigNumber,
    pub ur: Option<PointG1>,
    pub hidden_attributes: BTreeSet<String>,
    pub committed_attributes: BTreeMap<String, BigNumber>,
}

impl JsonEncodable for BlindedCredentialSecrets {}

impl<'a> JsonDecodable<'a> for BlindedCredentialSecrets {}

/// `CredentialSecretsBlindingFactors` used by Prover for post processing of credentials received from Issuer.
#[derive(Debug, Deserialize, Serialize)]
pub struct CredentialSecretsBlindingFactors {
    v_prime: BigNumber,
    vr_prime: Option<GroupOrderElement>,
}

impl JsonEncodable for CredentialSecretsBlindingFactors {}

impl<'a> JsonDecodable<'a> for CredentialSecretsBlindingFactors {}

#[derive(Eq, PartialEq, Debug)]
pub struct PrimaryBlindedCredentialSecretsFactors {
    pub u: BigNumber,
    pub v_prime: BigNumber,
    hidden_attributes: BTreeSet<String>,
    committed_attributes: BTreeMap<String, BigNumber>,
}

#[derive(Debug)]
pub struct RevocationBlindedCredentialSecretsFactors {
    ur: PointG1,
    vr_prime: GroupOrderElement,
}

#[derive(Debug, Eq, PartialEq, Deserialize, Serialize)]
pub struct BlindedCredentialSecretsCorrectnessProof {
    c: BigNumber, // Fiat-Shamir challenge hash
    v_dash_cap: BigNumber, // Value to prove knowledge of `u` construction in `BlindedCredentialSecrets`
    m_caps: BTreeMap<String, BigNumber>, // Values for proving knowledge of committed values
    r_caps: BTreeMap<String, BigNumber>, // Blinding values for m_caps
}

impl JsonEncodable for BlindedCredentialSecretsCorrectnessProof {}

impl<'a> JsonDecodable<'a> for BlindedCredentialSecretsCorrectnessProof {}

/// “Sub Proof Request” - input to create a Proof for a credential;
/// Contains attributes to be revealed and predicates.
#[derive(Debug, Clone)]
pub struct SubProofRequest {
    revealed_attrs: BTreeSet<String>,
    predicates: BTreeSet<Predicate>,
    include_authz_proof: bool,
}

/// Builder of “Sub Proof Request”.
#[derive(Debug)]
pub struct SubProofRequestBuilder {
    value: SubProofRequest,
}

impl SubProofRequestBuilder {
    pub fn new() -> Result<SubProofRequestBuilder, IndyCryptoError> {
        Ok(SubProofRequestBuilder {
            value: SubProofRequest {
                revealed_attrs: BTreeSet::new(),
                predicates: BTreeSet::new(),
<<<<<<< HEAD
                include_authz_proof: false
            }
=======
            },
>>>>>>> 7cb1591a
        })
    }

    pub fn add_revealed_attr(&mut self, attr: &str) -> Result<(), IndyCryptoError> {
        self.value.revealed_attrs.insert(attr.to_owned());
        Ok(())
    }

    pub fn add_predicate(
        &mut self,
        attr_name: &str,
        p_type: &str,
        value: i32,
    ) -> Result<(), IndyCryptoError> {
        let p_type = match p_type {
            "GE" => PredicateType::GE,
            p_type => {
                return Err(IndyCryptoError::InvalidStructure(
                    format!("Invalid predicate type: {:?}", p_type),
                ))
            }
        };

        let predicate = Predicate {
            attr_name: attr_name.to_owned(),
            p_type,
            value,
        };

        self.value.predicates.insert(predicate);
        Ok(())
    }

    pub fn set_include_authz_proof(&mut self, value: bool) -> Result<(), IndyCryptoError> {
        self.value.include_authz_proof = value;
        Ok(())
    }

    pub fn finalize(self) -> Result<SubProofRequest, IndyCryptoError> {
        Ok(self.value)
    }
}

/// Some condition that must be satisfied.
#[derive(Debug, Clone, Eq, PartialEq, Hash, Deserialize, Serialize)]
pub struct Predicate {
    pub attr_name: String,
    pub p_type: PredicateType,
    pub value: i32,
}

/// Condition type (Currently GE only).
#[derive(Clone, Debug, PartialEq, Eq, Hash, Deserialize, Serialize)]
pub enum PredicateType {
    GE,
}

impl Ord for Predicate {
    fn cmp(&self, other: &Self) -> Ordering {
        self.attr_name.cmp(&other.attr_name)
    }
}

impl PartialOrd for Predicate {
    fn partial_cmp(&self, other: &Self) -> Option<Ordering> {
        Some(self.cmp(other))
    }
}

/// Proof is complex crypto structure created by prover over multiple credentials that allows to prove that prover:
/// 1) Knows signature over credentials issued with specific issuer keys (identified by key id)
/// 2) Credential contains attributes with specific values that prover wants to disclose
/// 3) Credential contains attributes with valid predicates that verifier wants the prover to satisfy.
/// 4) Agent can prove authorization by identity owner if verifier desires
#[derive(Debug, Deserialize, Serialize)]
pub struct Proof {
    proofs: BTreeMap<String /* issuer pub key id */, SubProof>,
    aggregated_proof: AggregatedProof,
    authz_proof: Option<AuthzProof>
}

impl JsonEncodable for Proof {}

impl<'a> JsonDecodable<'a> for Proof {}

#[derive(Debug, Deserialize, Serialize)]
pub struct SubProof {
    primary_proof: PrimaryProof,
    non_revoc_proof: Option<NonRevocProof>,
}

#[derive(Debug, Eq, PartialEq, Deserialize, Serialize)]
pub struct AggregatedProof {
    c_hash: BigNumber,
    c_list: Vec<Vec<u8>>,
}

#[derive(Debug, PartialEq, Eq, Deserialize, Serialize)]
pub struct PrimaryProof {
    pub eq_proof: PrimaryEqualProof,
    pub ge_proofs: Vec<PrimaryPredicateGEProof>,
}

#[derive(Debug, PartialEq, Eq, Deserialize, Serialize)]
pub struct PrimaryEqualProof {
    pub revealed_attrs: BTreeMap<String /* attr_name of revealed */, BigNumber>,
    pub a_prime: BigNumber,
    pub e: BigNumber,
    pub v: BigNumber,
    pub m: BTreeMap<String /* attr_name of all except revealed */, BigNumber>,
    pub m2: BigNumber,
}

#[derive(Debug, PartialEq, Eq, Deserialize, Serialize)]
pub struct PrimaryPredicateGEProof {
    pub u: BTreeMap<String, BigNumber>,
    pub r: BTreeMap<String, BigNumber>,
    pub mj: BigNumber,
    pub alpha: BigNumber,
    pub t: BTreeMap<String, BigNumber>,
    pub predicate: Predicate,
}

#[derive(Debug, Deserialize, Serialize)]
pub struct NonRevocProof {
    x_list: NonRevocProofXList,
    c_list: NonRevocProofCList,
}

#[derive(Debug)]
pub struct InitProof {
    primary_init_proof: PrimaryInitProof,
    non_revoc_init_proof: Option<NonRevocInitProof>,
    credential_values: CredentialValues,
    sub_proof_request: SubProofRequest,
    credential_schema: CredentialSchema,
    non_credential_schema_elements: NonCredentialSchemaElements,
}


#[derive(Debug, Eq, PartialEq)]
pub struct PrimaryInitProof {
    eq_proof: PrimaryEqualInitProof,
    ge_proofs: Vec<PrimaryPredicateGEInitProof>,
}

impl PrimaryInitProof {
    pub fn as_c_list(&self) -> Result<Vec<Vec<u8>>, IndyCryptoError> {
        let mut c_list: Vec<Vec<u8>> = self.eq_proof.as_list()?;
        for ge_proof in self.ge_proofs.iter() {
            c_list.append_vec(ge_proof.as_list()?)?;
        }
        Ok(c_list)
    }

    pub fn as_tau_list(&self) -> Result<Vec<Vec<u8>>, IndyCryptoError> {
        let mut tau_list: Vec<Vec<u8>> = self.eq_proof.as_tau_list()?;
        for ge_proof in self.ge_proofs.iter() {
            tau_list.append_vec(ge_proof.as_tau_list()?)?;
        }
        Ok(tau_list)
    }
}

#[derive(Debug)]
pub struct NonRevocInitProof {
    c_list_params: NonRevocProofXList,
    tau_list_params: NonRevocProofXList,
    c_list: NonRevocProofCList,
    tau_list: NonRevocProofTauList,
}

impl NonRevocInitProof {
    pub fn as_c_list(&self) -> Result<Vec<Vec<u8>>, IndyCryptoError> {
        let vec = self.c_list.as_list()?;
        Ok(vec)
    }

    pub fn as_tau_list(&self) -> Result<Vec<Vec<u8>>, IndyCryptoError> {
        let vec = self.tau_list.as_slice()?;
        Ok(vec)
    }
}

#[derive(Debug, Eq, PartialEq)]
pub struct PrimaryEqualInitProof {
    a_prime: BigNumber,
    t: BigNumber,
    e_tilde: BigNumber,
    e_prime: BigNumber,
    v_tilde: BigNumber,
    v_prime: BigNumber,
    m_tilde: BTreeMap<String, BigNumber>,
    m2_tilde: BigNumber,
    m2: BigNumber,
}

impl PrimaryEqualInitProof {
    pub fn as_list(&self) -> Result<Vec<Vec<u8>>, IndyCryptoError> {
        Ok(vec![self.a_prime.to_bytes()?])
    }

    pub fn as_tau_list(&self) -> Result<Vec<Vec<u8>>, IndyCryptoError> {
        Ok(vec![self.t.to_bytes()?])
    }
}

#[derive(Debug, Eq, PartialEq)]
pub struct PrimaryPredicateGEInitProof {
    c_list: Vec<BigNumber>,
    tau_list: Vec<BigNumber>,
    u: BTreeMap<String, BigNumber>,
    u_tilde: BTreeMap<String, BigNumber>,
    r: BTreeMap<String, BigNumber>,
    r_tilde: BTreeMap<String, BigNumber>,
    alpha_tilde: BigNumber,
    predicate: Predicate,
    t: BTreeMap<String, BigNumber>,
}

impl PrimaryPredicateGEInitProof {
    pub fn as_list(&self) -> Result<&Vec<BigNumber>, IndyCryptoError> {
        Ok(&self.c_list)
    }

    pub fn as_tau_list(&self) -> Result<&Vec<BigNumber>, IndyCryptoError> {
        Ok(&self.tau_list)
    }
}

#[derive(Clone, Debug, Deserialize, Serialize)]
pub struct NonRevocProofXList {
    rho: GroupOrderElement,
    r: GroupOrderElement,
    r_prime: GroupOrderElement,
    r_prime_prime: GroupOrderElement,
    r_prime_prime_prime: GroupOrderElement,
    o: GroupOrderElement,
    o_prime: GroupOrderElement,
    m: GroupOrderElement,
    m_prime: GroupOrderElement,
    t: GroupOrderElement,
    t_prime: GroupOrderElement,
    m2: GroupOrderElement,
    s: GroupOrderElement,
    c: GroupOrderElement,
}

impl NonRevocProofXList {
    pub fn as_list(&self) -> Result<Vec<GroupOrderElement>, IndyCryptoError> {
        Ok(vec![
            self.rho,
            self.o,
            self.c,
            self.o_prime,
            self.m,
            self.m_prime,
            self.t,
            self.t_prime,
            self.m2,
            self.s,
            self.r,
            self.r_prime,
            self.r_prime_prime,
            self.r_prime_prime_prime,
        ])
    }

    pub fn from_list(seq: Vec<GroupOrderElement>) -> NonRevocProofXList {
        NonRevocProofXList {
            rho: seq[0],
            r: seq[10],
            r_prime: seq[11],
            r_prime_prime: seq[12],
            r_prime_prime_prime: seq[13],
            o: seq[1],
            o_prime: seq[3],
            m: seq[4],
            m_prime: seq[5],
            t: seq[6],
            t_prime: seq[7],
            m2: seq[8],
            s: seq[9],
            c: seq[2],
        }
    }
}

#[derive(Clone, Debug, Deserialize, Serialize)]
pub struct NonRevocProofCList {
    e: PointG1,
    d: PointG1,
    a: PointG1,
    g: PointG1,
    w: PointG2,
    s: PointG2,
    u: PointG2,
}

impl NonRevocProofCList {
    pub fn as_list(&self) -> Result<Vec<Vec<u8>>, IndyCryptoError> {
        Ok(vec![
            self.e.to_bytes()?,
            self.d.to_bytes()?,
            self.a.to_bytes()?,
            self.g.to_bytes()?,
            self.w.to_bytes()?,
            self.s.to_bytes()?,
            self.u.to_bytes()?,
        ])
    }
}

#[derive(Clone, Debug)]
pub struct NonRevocProofTauList {
    t1: PointG1,
    t2: PointG1,
    t3: Pair,
    t4: Pair,
    t5: PointG1,
    t6: PointG1,
    t7: Pair,
    t8: Pair,
}

impl NonRevocProofTauList {
    pub fn as_slice(&self) -> Result<Vec<Vec<u8>>, IndyCryptoError> {
        Ok(vec![
            self.t1.to_bytes()?,
            self.t2.to_bytes()?,
            self.t3.to_bytes()?,
            self.t4.to_bytes()?,
            self.t5.to_bytes()?,
            self.t6.to_bytes()?,
            self.t7.to_bytes()?,
            self.t8.to_bytes()?,
        ])
    }
}

/// Random BigNumber that uses `Prover` for proof generation and `Verifier` for proof verification.
pub type Nonce = BigNumber;

impl JsonEncodable for Nonce {}

impl<'a> JsonDecodable<'a> for Nonce {}

#[derive(Debug)]
pub struct VerifiableCredential {
    pub_key: CredentialPublicKey,
    sub_proof_request: SubProofRequest,
    credential_schema: CredentialSchema,
    non_credential_schema_elements: NonCredentialSchemaElements,
    rev_key_pub: Option<RevocationKeyPublic>,
    rev_reg: Option<RevocationRegistry>,
}

trait BytesView {
    fn to_bytes(&self) -> Result<Vec<u8>, IndyCryptoError>;
}

impl BytesView for BigNumber {
    fn to_bytes(&self) -> Result<Vec<u8>, IndyCryptoError> {
        Ok(self.to_bytes()?)
    }
}

impl BytesView for PointG1 {
    fn to_bytes(&self) -> Result<Vec<u8>, IndyCryptoError> {
        Ok(self.to_bytes()?)
    }
}

impl BytesView for GroupOrderElement {
    fn to_bytes(&self) -> Result<Vec<u8>, IndyCryptoError> {
        Ok(self.to_bytes()?)
    }
}

impl BytesView for Pair {
    fn to_bytes(&self) -> Result<Vec<u8>, IndyCryptoError> {
        Ok(self.to_bytes()?)
    }
}

trait AppendByteArray {
    fn append_vec<T: BytesView>(&mut self, other: &Vec<T>) -> Result<(), IndyCryptoError>;
}

impl AppendByteArray for Vec<Vec<u8>> {
    fn append_vec<T: BytesView>(&mut self, other: &Vec<T>) -> Result<(), IndyCryptoError> {
        for el in other.iter() {
            self.push(el.to_bytes()?);
        }
        Ok(())
    }
}

fn clone_bignum_map<K: Clone + Eq + Ord>(
    other: &BTreeMap<K, BigNumber>,
) -> Result<BTreeMap<K, BigNumber>, IndyCryptoError> {
    let mut res: BTreeMap<K, BigNumber> = BTreeMap::new();
    for (k, v) in other {
        res.insert(k.clone(), v.clone()?);
    }
    Ok(res)
}

<<<<<<< HEAD
fn clone_credentialvalue_map<K: Clone + Eq + Ord>(other: &BTreeMap<K, CredentialValue>)
                                                    -> Result<BTreeMap<K, CredentialValue>, IndyCryptoError> {
=======
fn clone_btree_bignum_map<K: Clone + Eq + Ord>(
    other: &BTreeMap<K, BigNumber>,
) -> Result<BTreeMap<K, BigNumber>, IndyCryptoError> {
    let mut res: BTreeMap<K, BigNumber> = BTreeMap::new();
    for (k, v) in other {
        res.insert(k.clone(), v.clone()?);
    }
    Ok(res)
}

fn clone_credentialvalue_map<K: Clone + Eq + Ord>(
    other: &BTreeMap<K, CredentialValue>,
) -> Result<BTreeMap<K, CredentialValue>, IndyCryptoError> {
>>>>>>> 7cb1591a
    let mut res: BTreeMap<K, CredentialValue> = BTreeMap::new();
    for (k, v) in other {
        res.insert(k.clone(), v.clone()?);
    }
    Ok(res)
}

#[cfg(test)]
mod test {
    use super::*;
    use self::issuer::Issuer;
    use self::prover::Prover;
    use self::verifier::Verifier;
    use cl::helpers::MockHelper;
    use authz::AuthzAccumulators;
    use authz::mocks as authz_mocks;


    #[test]
    fn demo() {
        let (credential_schema,
             non_credential_schema_elements,
             credential_values,
             credential_nonce,
             credential_pub_key,
             credential_priv_key,
             credential_key_correctness_proof,
             blinded_credential_secrets,
             credential_secrets_blinding_factors,
             blinded_credential_secrets_correctness_proof,
             credential_issuance_nonce) = setup_test();

<<<<<<< HEAD
        let (mut credential_signature, signature_correctness_proof) =
                    Issuer::sign_credential("CnEDk9HrMnmiHXEV1WFgbVCRteYnPqsJwrTdcZaNhFVW",
                                            &blinded_credential_secrets,
                                            blinded_credential_secrets_correctness_proof.as_ref(),
                                            credential_nonce.as_ref(),
                                            credential_issuance_nonce.as_ref(),
                                            &credential_values,
                                            &credential_pub_key,
                                            &credential_priv_key).unwrap();

        compute_proof(credential_schema,
                    non_credential_schema_elements,
                    credential_values,
                    &mut credential_signature,
                    signature_correctness_proof,
                    credential_secrets_blinding_factors,
                    credential_pub_key,
                    credential_issuance_nonce,
        None, None, None, None)
=======
        let (mut credential_signature, signature_correctness_proof) = Issuer::sign_credential(
            "CnEDk9HrMnmiHXEV1WFgbVCRteYnPqsJwrTdcZaNhFVW",
            &blinded_credential_secrets,
            blinded_credential_secrets_correctness_proof.as_ref(),
            credential_nonce.as_ref(),
            credential_issuance_nonce.as_ref(),
            &credential_values,
            &credential_pub_key,
            &credential_priv_key,
        ).unwrap();

        compute_proof(
            credential_schema,
            non_credential_schema_elements,
            credential_values,
            &mut credential_signature,
            signature_correctness_proof,
            credential_secrets_blinding_factors,
            credential_pub_key,
            credential_issuance_nonce,
            None,
            None,
            None,
        )
>>>>>>> 7cb1591a
    }

    #[test]
    fn demo_revocation() {
        let (credential_schema,
             non_credential_schema_elements,
             credential_values,
             credential_nonce,
             credential_pub_key,
             credential_priv_key,
             credential_key_correctness_proof,
             blinded_credential_secrets,
             credential_secrets_blinding_factors,
             blinded_credential_secrets_correctness_proof,
             credential_issuance_nonce) = setup_test();

        let issuance_by_default = false;
        let (rev_key_pub, rev_key_priv, mut rev_reg, mut rev_tails_generator) =
            Issuer::new_revocation_registry_def(
                &credential_pub_key,
                issuer::mocks::max_cred_num(),
                issuance_by_default,
            ).unwrap();

        let simple_tail_accessor = SimpleTailsAccessor::new(&mut rev_tails_generator).unwrap();

        let rev_idx = 1;
        let (mut credential_signature, signature_correctness_proof, rev_reg_delta) =
<<<<<<< HEAD
            Issuer::sign_credential_with_revoc("CnEDk9HrMnmiHXEV1WFgbVCRteYnPqsJwrTdcZaNhFVW",
                                               &blinded_credential_secrets,
                                               blinded_credential_secrets_correctness_proof.as_ref(),
                                               credential_nonce.as_ref(),
                                               credential_issuance_nonce.as_ref(),
                                               &credential_values,
                                               &credential_pub_key,
                                               &credential_priv_key,
                                               rev_idx,
                                               issuer::mocks::max_cred_num(),
                                               issuance_by_default,
                                               &mut rev_reg,
                                               &rev_key_priv,
                                               &simple_tail_accessor).unwrap();

        let witness = Witness::new(rev_idx, issuer::mocks::max_cred_num(), &rev_reg_delta.unwrap(), &simple_tail_accessor).unwrap();

        compute_proof(credential_schema,
                    non_credential_schema_elements,
                    credential_values,
                    &mut credential_signature,
                    signature_correctness_proof,
                    credential_secrets_blinding_factors,
                    credential_pub_key,
                    credential_issuance_nonce,
                    Some(&rev_key_pub),
                    Some(&rev_reg),
                    Some(&witness),
                     None);
    }

    #[test]
    fn demo_authz() {
        let (credential_schema,
             non_credential_schema_elements,
             credential_values,
             credential_nonce,
             credential_pub_key,
             credential_priv_key,
             credential_key_correctness_proof,
             blinded_credential_secrets,
             credential_secrets_blinding_factors,
             blinded_credential_secrets_correctness_proof,
             credential_issuance_nonce) = setup_test();

        let issuance_by_default = false;
        let (rev_key_pub, rev_key_priv, mut rev_reg, mut rev_tails_generator) =
            Issuer::new_revocation_registry_def(&credential_pub_key, issuer::mocks::max_cred_num(), issuance_by_default).unwrap();

        let simple_tail_accessor = SimpleTailsAccessor::new(&mut rev_tails_generator).unwrap();

        let rev_idx = 1;
        let (mut credential_signature, signature_correctness_proof, rev_reg_delta) =
            Issuer::sign_credential_with_revoc("CnEDk9HrMnmiHXEV1WFgbVCRteYnPqsJwrTdcZaNhFVW",
                                               &blinded_credential_secrets,
                                               blinded_credential_secrets_correctness_proof.as_ref(),
                                               credential_nonce.as_ref(),
                                               credential_issuance_nonce.as_ref(),
                                               &credential_values,
                                               &credential_pub_key,
                                               &credential_priv_key,
                                               rev_idx,
                                               issuer::mocks::max_cred_num(),
                                               issuance_by_default,
                                               &mut rev_reg,
                                               &rev_key_priv,
                                               &simple_tail_accessor).unwrap();

        let witness = Witness::new(rev_idx, issuer::mocks::max_cred_num(), &rev_reg_delta.unwrap(), &simple_tail_accessor).unwrap();

        Prover::process_credential_signature(&mut credential_signature,
                                             &credential_values,
                                             signature_correctness_proof.as_ref(),
                                             &credential_secrets_blinding_factors,
                                             &credential_pub_key,
                                             credential_issuance_nonce.as_ref(),
                                             Some(&rev_key_pub),
                                             Some(&rev_reg),
                                             Some(&witness)).unwrap();

        let mut sub_proof_request_builder = Verifier::new_sub_proof_request_builder().unwrap();
        sub_proof_request_builder.add_revealed_attr("name").unwrap();
        sub_proof_request_builder.add_predicate("age", "GE", 18).unwrap();
        let sub_proof_request = sub_proof_request_builder.finalize().unwrap();

        let mut proof_builder = Prover::new_proof_builder().unwrap();

        proof_builder.add_common_attribute("link_secret").unwrap();
        proof_builder.add_common_attribute("policy_address").unwrap();

        let factors = authz_mocks::authz_proof_factors();

        proof_builder.add_authz_proof_request(&factors).unwrap();

        proof_builder.add_sub_proof_request("issuer_key_id_1",
                                            &sub_proof_request,
                                            &credential_schema,
                                            &non_credential_schema_elements,
                                            &credential_signature,
                                            &credential_values,
                                            &credential_pub_key,
                                            Some(&rev_reg),
                                            Some(&witness)).unwrap();
        let proof_request_nonce = new_nonce().unwrap();
        let proof = proof_builder.finalize(&proof_request_nonce).unwrap();

        let mut proof_verifier = Verifier::new_proof_verifier().unwrap();
        proof_verifier.add_sub_proof_request("issuer_key_id_1",
                                             &sub_proof_request,
                                             &credential_schema,
                                             &non_credential_schema_elements,
                                             &credential_pub_key,
                                             Some(&rev_key_pub),
                                             Some(&rev_reg)).unwrap();

        assert!(proof_verifier.verify(&proof, &proof_request_nonce, Some(&authz_mocks::authz_accumulators())).unwrap());
    }

    fn setup_test() -> (CredentialSchema,
                        NonCredentialSchemaElements,
                        CredentialValues,
                        Option<Nonce>,
                        CredentialPublicKey,
                        CredentialPrivateKey,
                        CredentialKeyCorrectnessProof,
                        BlindedCredentialSecrets,
                        CredentialSecretsBlindingFactors,
                        Option<BlindedCredentialSecretsCorrectnessProof>,
                        Option<Nonce>) {
=======
            Issuer::sign_credential_with_revoc(
                "CnEDk9HrMnmiHXEV1WFgbVCRteYnPqsJwrTdcZaNhFVW",
                &blinded_credential_secrets,
                blinded_credential_secrets_correctness_proof.as_ref(),
                credential_nonce.as_ref(),
                credential_issuance_nonce.as_ref(),
                &credential_values,
                &credential_pub_key,
                &credential_priv_key,
                rev_idx,
                issuer::mocks::max_cred_num(),
                issuance_by_default,
                &mut rev_reg,
                &rev_key_priv,
                &simple_tail_accessor,
            ).unwrap();

        let witness = Witness::new(
            rev_idx,
            issuer::mocks::max_cred_num(),
            &rev_reg_delta.unwrap(),
            &simple_tail_accessor,
        ).unwrap();

        compute_proof(
            credential_schema,
            non_credential_schema_elements,
            credential_values,
            &mut credential_signature,
            signature_correctness_proof,
            credential_secrets_blinding_factors,
            credential_pub_key,
            credential_issuance_nonce,
            Some(&rev_key_pub),
            Some(&rev_reg),
            Some(&witness),
        );
    }

    fn setup_test()
        -> (CredentialSchema,
            NonCredentialSchemaElements,
            CredentialValues,
            Option<Nonce>,
            CredentialPublicKey,
            CredentialPrivateKey,
            CredentialKeyCorrectnessProof,
            BlindedCredentialSecrets,
            CredentialSecretsBlindingFactors,
            Option<BlindedCredentialSecretsCorrectnessProof>,
            Option<Nonce>)
    {
>>>>>>> 7cb1591a

        let credential_schema = prover::mocks::credential_schema();
        let non_credential_schema_elements = prover::mocks::non_credential_schema_elements();
        let credential_values = prover::mocks::credential_values();
        let credential_nonce = new_nonce().unwrap();
        let (credential_pub_key, credential_priv_key, credential_key_correctness_proof) =
            Issuer::new_credential_def(&credential_schema, &non_credential_schema_elements, true)
                .unwrap();

        let (blinded_credential_secrets,
             credential_secrets_blinding_factors,
             blinded_credential_secrets_correctness_proof) =
            Prover::blind_credential_secrets(
                &credential_pub_key,
                Some(&credential_key_correctness_proof),
                &credential_values,
                Some(&credential_nonce),
            ).unwrap();
        (
            credential_schema,
            non_credential_schema_elements,
            credential_values,
            Some(credential_nonce),
            credential_pub_key,
            credential_priv_key,
            credential_key_correctness_proof,
            blinded_credential_secrets,
            credential_secrets_blinding_factors,
            blinded_credential_secrets_correctness_proof,
            Some(new_nonce().unwrap()),
        )
    }

<<<<<<< HEAD
    fn compute_proof(credential_schema: CredentialSchema,
                     non_credential_schema_elements: NonCredentialSchemaElements,
                     credential_values: CredentialValues,
                     credential_signature: &mut CredentialSignature,
                     signature_correctness_proof: Option<SignatureCorrectnessProof>,
                     credential_secrets_blinding_factors: CredentialSecretsBlindingFactors,
                     credential_pub_key: CredentialPublicKey,
                     credential_issuance_nonce: Option<Nonce>,
                     rev_key_pub: Option<&RevocationKeyPublic>,
                     rev_reg: Option<&RevocationRegistry>,
                     witness: Option<&Witness>,
                     authz_accumulators: Option<&AuthzAccumulators>) {
        Prover::process_credential_signature(credential_signature,
                                             &credential_values,
                                             signature_correctness_proof.as_ref(),
                                             &credential_secrets_blinding_factors,
                                             &credential_pub_key,
                                             credential_issuance_nonce.as_ref(),
                                             rev_key_pub,
                                             rev_reg,
                                             witness).unwrap();

//        println!("credential_signature = {:?}", credential_signature);
=======
    fn compute_proof(
        credential_schema: CredentialSchema,
        non_credential_schema_elements: NonCredentialSchemaElements,
        credential_values: CredentialValues,
        credential_signature: &mut CredentialSignature,
        signature_correctness_proof: Option<SignatureCorrectnessProof>,
        credential_secrets_blinding_factors: CredentialSecretsBlindingFactors,
        credential_pub_key: CredentialPublicKey,
        credential_issuance_nonce: Option<Nonce>,
        rev_key_pub: Option<&RevocationKeyPublic>,
        rev_reg: Option<&RevocationRegistry>,
        witness: Option<&Witness>,
    ) {
        Prover::process_credential_signature(
            credential_signature,
            &credential_values,
            signature_correctness_proof.as_ref(),
            &credential_secrets_blinding_factors,
            &credential_pub_key,
            credential_issuance_nonce.as_ref(),
            rev_key_pub,
            rev_reg,
            witness,
        ).unwrap();

        //        println!("credential_signature = {:?}", credential_signature);
>>>>>>> 7cb1591a

        let mut sub_proof_request_builder = Verifier::new_sub_proof_request_builder().unwrap();
        sub_proof_request_builder.add_revealed_attr("name").unwrap();
        sub_proof_request_builder
            .add_predicate("age", "GE", 18)
            .unwrap();
        let sub_proof_request = sub_proof_request_builder.finalize().unwrap();


        let mut proof_builder = Prover::new_proof_builder().unwrap();

        proof_builder
            .add_sub_proof_request(
                "issuer_key_id_1",
                &sub_proof_request,
                &credential_schema,
                &non_credential_schema_elements,
                &credential_signature,
                &credential_values,
                &credential_pub_key,
                rev_reg,
                witness,
            )
            .unwrap();

        let proof_request_nonce = new_nonce().unwrap();
        let proof = proof_builder.finalize(&proof_request_nonce).unwrap();

        //        println!("proof={:?}", proof);

        let mut proof_verifier = Verifier::new_proof_verifier().unwrap();
<<<<<<< HEAD
        proof_verifier.add_sub_proof_request("issuer_key_id_1",
                                             &sub_proof_request,
                                             &credential_schema,
                                             &non_credential_schema_elements,
                                             &credential_pub_key,
                                             rev_key_pub,
                                             rev_reg).unwrap();
        assert!(proof_verifier.verify(&proof, &proof_request_nonce, authz_accumulators).unwrap());
=======
        proof_verifier
            .add_sub_proof_request(
                "issuer_key_id_1",
                &sub_proof_request,
                &credential_schema,
                &non_credential_schema_elements,
                &credential_pub_key,
                rev_key_pub,
                rev_reg,
            )
            .unwrap();
        assert!(proof_verifier.verify(&proof, &proof_request_nonce).unwrap());
>>>>>>> 7cb1591a
    }
}<|MERGE_RESOLUTION|>--- conflicted
+++ resolved
@@ -823,12 +823,8 @@
             value: SubProofRequest {
                 revealed_attrs: BTreeSet::new(),
                 predicates: BTreeSet::new(),
-<<<<<<< HEAD
                 include_authz_proof: false
             }
-=======
-            },
->>>>>>> 7cb1591a
         })
     }
 
@@ -1237,24 +1233,8 @@
     Ok(res)
 }
 
-<<<<<<< HEAD
 fn clone_credentialvalue_map<K: Clone + Eq + Ord>(other: &BTreeMap<K, CredentialValue>)
                                                     -> Result<BTreeMap<K, CredentialValue>, IndyCryptoError> {
-=======
-fn clone_btree_bignum_map<K: Clone + Eq + Ord>(
-    other: &BTreeMap<K, BigNumber>,
-) -> Result<BTreeMap<K, BigNumber>, IndyCryptoError> {
-    let mut res: BTreeMap<K, BigNumber> = BTreeMap::new();
-    for (k, v) in other {
-        res.insert(k.clone(), v.clone()?);
-    }
-    Ok(res)
-}
-
-fn clone_credentialvalue_map<K: Clone + Eq + Ord>(
-    other: &BTreeMap<K, CredentialValue>,
-) -> Result<BTreeMap<K, CredentialValue>, IndyCryptoError> {
->>>>>>> 7cb1591a
     let mut res: BTreeMap<K, CredentialValue> = BTreeMap::new();
     for (k, v) in other {
         res.insert(k.clone(), v.clone()?);
@@ -1287,27 +1267,6 @@
              blinded_credential_secrets_correctness_proof,
              credential_issuance_nonce) = setup_test();
 
-<<<<<<< HEAD
-        let (mut credential_signature, signature_correctness_proof) =
-                    Issuer::sign_credential("CnEDk9HrMnmiHXEV1WFgbVCRteYnPqsJwrTdcZaNhFVW",
-                                            &blinded_credential_secrets,
-                                            blinded_credential_secrets_correctness_proof.as_ref(),
-                                            credential_nonce.as_ref(),
-                                            credential_issuance_nonce.as_ref(),
-                                            &credential_values,
-                                            &credential_pub_key,
-                                            &credential_priv_key).unwrap();
-
-        compute_proof(credential_schema,
-                    non_credential_schema_elements,
-                    credential_values,
-                    &mut credential_signature,
-                    signature_correctness_proof,
-                    credential_secrets_blinding_factors,
-                    credential_pub_key,
-                    credential_issuance_nonce,
-        None, None, None, None)
-=======
         let (mut credential_signature, signature_correctness_proof) = Issuer::sign_credential(
             "CnEDk9HrMnmiHXEV1WFgbVCRteYnPqsJwrTdcZaNhFVW",
             &blinded_credential_secrets,
@@ -1319,20 +1278,15 @@
             &credential_priv_key,
         ).unwrap();
 
-        compute_proof(
-            credential_schema,
-            non_credential_schema_elements,
-            credential_values,
-            &mut credential_signature,
-            signature_correctness_proof,
-            credential_secrets_blinding_factors,
-            credential_pub_key,
-            credential_issuance_nonce,
-            None,
-            None,
-            None,
-        )
->>>>>>> 7cb1591a
+        compute_proof(credential_schema,
+                    non_credential_schema_elements,
+                    credential_values,
+                    &mut credential_signature,
+                    signature_correctness_proof,
+                    credential_secrets_blinding_factors,
+                    credential_pub_key,
+                    credential_issuance_nonce,
+        None, None, None, None)
     }
 
     #[test]
@@ -1361,23 +1315,29 @@
 
         let rev_idx = 1;
         let (mut credential_signature, signature_correctness_proof, rev_reg_delta) =
-<<<<<<< HEAD
-            Issuer::sign_credential_with_revoc("CnEDk9HrMnmiHXEV1WFgbVCRteYnPqsJwrTdcZaNhFVW",
-                                               &blinded_credential_secrets,
-                                               blinded_credential_secrets_correctness_proof.as_ref(),
-                                               credential_nonce.as_ref(),
-                                               credential_issuance_nonce.as_ref(),
-                                               &credential_values,
-                                               &credential_pub_key,
-                                               &credential_priv_key,
-                                               rev_idx,
-                                               issuer::mocks::max_cred_num(),
-                                               issuance_by_default,
-                                               &mut rev_reg,
-                                               &rev_key_priv,
-                                               &simple_tail_accessor).unwrap();
-
-        let witness = Witness::new(rev_idx, issuer::mocks::max_cred_num(), &rev_reg_delta.unwrap(), &simple_tail_accessor).unwrap();
+            Issuer::sign_credential_with_revoc(
+                "CnEDk9HrMnmiHXEV1WFgbVCRteYnPqsJwrTdcZaNhFVW",
+                &blinded_credential_secrets,
+                blinded_credential_secrets_correctness_proof.as_ref(),
+                credential_nonce.as_ref(),
+                credential_issuance_nonce.as_ref(),
+                &credential_values,
+                &credential_pub_key,
+                &credential_priv_key,
+                rev_idx,
+                issuer::mocks::max_cred_num(),
+                issuance_by_default,
+                &mut rev_reg,
+                &rev_key_priv,
+                &simple_tail_accessor,
+            ).unwrap();
+
+        let witness = Witness::new(
+            rev_idx,
+            issuer::mocks::max_cred_num(),
+            &rev_reg_delta.unwrap(),
+            &simple_tail_accessor,
+        ).unwrap();
 
         compute_proof(credential_schema,
                     non_credential_schema_elements,
@@ -1491,60 +1451,6 @@
                         CredentialSecretsBlindingFactors,
                         Option<BlindedCredentialSecretsCorrectnessProof>,
                         Option<Nonce>) {
-=======
-            Issuer::sign_credential_with_revoc(
-                "CnEDk9HrMnmiHXEV1WFgbVCRteYnPqsJwrTdcZaNhFVW",
-                &blinded_credential_secrets,
-                blinded_credential_secrets_correctness_proof.as_ref(),
-                credential_nonce.as_ref(),
-                credential_issuance_nonce.as_ref(),
-                &credential_values,
-                &credential_pub_key,
-                &credential_priv_key,
-                rev_idx,
-                issuer::mocks::max_cred_num(),
-                issuance_by_default,
-                &mut rev_reg,
-                &rev_key_priv,
-                &simple_tail_accessor,
-            ).unwrap();
-
-        let witness = Witness::new(
-            rev_idx,
-            issuer::mocks::max_cred_num(),
-            &rev_reg_delta.unwrap(),
-            &simple_tail_accessor,
-        ).unwrap();
-
-        compute_proof(
-            credential_schema,
-            non_credential_schema_elements,
-            credential_values,
-            &mut credential_signature,
-            signature_correctness_proof,
-            credential_secrets_blinding_factors,
-            credential_pub_key,
-            credential_issuance_nonce,
-            Some(&rev_key_pub),
-            Some(&rev_reg),
-            Some(&witness),
-        );
-    }
-
-    fn setup_test()
-        -> (CredentialSchema,
-            NonCredentialSchemaElements,
-            CredentialValues,
-            Option<Nonce>,
-            CredentialPublicKey,
-            CredentialPrivateKey,
-            CredentialKeyCorrectnessProof,
-            BlindedCredentialSecrets,
-            CredentialSecretsBlindingFactors,
-            Option<BlindedCredentialSecretsCorrectnessProof>,
-            Option<Nonce>)
-    {
->>>>>>> 7cb1591a
 
         let credential_schema = prover::mocks::credential_schema();
         let non_credential_schema_elements = prover::mocks::non_credential_schema_elements();
@@ -1578,7 +1484,6 @@
         )
     }
 
-<<<<<<< HEAD
     fn compute_proof(credential_schema: CredentialSchema,
                      non_credential_schema_elements: NonCredentialSchemaElements,
                      credential_values: CredentialValues,
@@ -1601,35 +1506,7 @@
                                              rev_reg,
                                              witness).unwrap();
 
-//        println!("credential_signature = {:?}", credential_signature);
-=======
-    fn compute_proof(
-        credential_schema: CredentialSchema,
-        non_credential_schema_elements: NonCredentialSchemaElements,
-        credential_values: CredentialValues,
-        credential_signature: &mut CredentialSignature,
-        signature_correctness_proof: Option<SignatureCorrectnessProof>,
-        credential_secrets_blinding_factors: CredentialSecretsBlindingFactors,
-        credential_pub_key: CredentialPublicKey,
-        credential_issuance_nonce: Option<Nonce>,
-        rev_key_pub: Option<&RevocationKeyPublic>,
-        rev_reg: Option<&RevocationRegistry>,
-        witness: Option<&Witness>,
-    ) {
-        Prover::process_credential_signature(
-            credential_signature,
-            &credential_values,
-            signature_correctness_proof.as_ref(),
-            &credential_secrets_blinding_factors,
-            &credential_pub_key,
-            credential_issuance_nonce.as_ref(),
-            rev_key_pub,
-            rev_reg,
-            witness,
-        ).unwrap();
-
         //        println!("credential_signature = {:?}", credential_signature);
->>>>>>> 7cb1591a
 
         let mut sub_proof_request_builder = Verifier::new_sub_proof_request_builder().unwrap();
         sub_proof_request_builder.add_revealed_attr("name").unwrap();
@@ -1661,7 +1538,6 @@
         //        println!("proof={:?}", proof);
 
         let mut proof_verifier = Verifier::new_proof_verifier().unwrap();
-<<<<<<< HEAD
         proof_verifier.add_sub_proof_request("issuer_key_id_1",
                                              &sub_proof_request,
                                              &credential_schema,
@@ -1670,19 +1546,5 @@
                                              rev_key_pub,
                                              rev_reg).unwrap();
         assert!(proof_verifier.verify(&proof, &proof_request_nonce, authz_accumulators).unwrap());
-=======
-        proof_verifier
-            .add_sub_proof_request(
-                "issuer_key_id_1",
-                &sub_proof_request,
-                &credential_schema,
-                &non_credential_schema_elements,
-                &credential_pub_key,
-                rev_key_pub,
-                rev_reg,
-            )
-            .unwrap();
-        assert!(proof_verifier.verify(&proof, &proof_request_nonce).unwrap());
->>>>>>> 7cb1591a
     }
 }