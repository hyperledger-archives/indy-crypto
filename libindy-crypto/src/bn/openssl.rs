--- conflicted
+++ resolved
@@ -400,13 +400,9 @@
         Ok(qr)
     }
 
-<<<<<<< HEAD
     pub fn clone(&self) -> IndyCryptoResult<BigNumber> {
-=======
-    pub fn clone(&self) -> Result<BigNumber, IndyCryptoError> {
         let mut openssl_bn = BigNum::from_slice(&self.openssl_bn.to_vec()[..])?;
         openssl_bn.set_negative(self.is_negative());
->>>>>>> 0395811b
         Ok(BigNumber {
             openssl_bn
         })
