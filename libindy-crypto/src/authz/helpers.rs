--- conflicted
+++ resolved
@@ -198,12 +198,8 @@
                                                         &policy_address, &mod_1,
                                                         &mod_2, &mut ctx).unwrap();
         assert!(comm.is_prime(Some(&mut ctx)).unwrap());
-<<<<<<< HEAD
-        assert!(r_0 < BigNumber::from_dec(P_3).unwrap().rshift(3).unwrap());
-=======
         assert!(r_0 < BigNumber::from_dec(P_0).unwrap());
         println!("Comm {:?} {:?}", BigNumber::to_dec(&comm), BigNumber::to_dec(&policy_address));
->>>>>>> 6d1a2db7
     }
 
     #[test]
