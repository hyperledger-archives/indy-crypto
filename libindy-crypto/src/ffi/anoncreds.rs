use anoncreds::types::*;

use bn::BigNumber;
use ffi::ErrorCode;
use errors::ToErrorCode;
use utils::ctypes::CTypesUtils;

use libc::c_char;

use std::os::raw::c_void;


/// Creates and returns claims attributes entity builder.
///
/// The purpose of claim attributes builder is building of claim attributes entity that
/// represents claim attributes set.
///
/// Note: Claims attributes builder instance deallocation must be performed by
/// calling indy_crypto_anoncreds_claim_attributes_builder_finalize.
///
/// # Arguments
/// * `claim_attrs_builder_p` - Reference that will contain claims attributes builder instance pointer.
#[no_mangle]
pub extern fn indy_crypto_anoncreds_claim_attributes_builder_new(claim_attrs_builder_p: *mut *const c_void) -> ErrorCode {
    trace!("indy_crypto_anoncreds_claim_attributes_builder_new: >>> claim_attrs_builder_p: {:?}", claim_attrs_builder_p);

    check_useful_c_ptr!(claim_attrs_builder_p, ErrorCode::CommonInvalidParam1);

    let res = match ClaimAttributesBuilder::new() {
        Ok(claim_attrs_builder) => {
            trace!("indy_crypto_anoncreds_claim_attributes_builder_new: claim_attrs_builder: {:?}", claim_attrs_builder);
            unsafe {
                *claim_attrs_builder_p = Box::into_raw(Box::new(claim_attrs_builder)) as *const c_void;
                trace!("indy_crypto_anoncreds_claim_attributes_builder_new: *claim_attrs_builder_p: {:?}", *claim_attrs_builder_p);
            }
            ErrorCode::Success
        }
        Err(err) => err.to_error_code()
    };

    trace!("indy_crypto_anoncreds_claim_attributes_builder_new: <<< res: {:?}", res);
    res
}

/// Adds new attribute to claim attributes set.
///
/// Note that this function returns new claim attribute builder instance pointer. The old one
/// becomes invalid.
///
/// # Arguments
/// * `claim_attrs_builder` - Claim attribute builder instance pointer
/// * `attr` - Claim attr to add as null terminated string.
/// * `claim_attrs_builder_p` - Reference that will contain new claims attributes builder instance pointer.
#[no_mangle]
pub extern fn indy_crypto_anoncreds_claim_attributes_builder_add_attr(claim_attrs_builder: *const c_void,
                                                                      attr: *const c_char,
                                                                      claim_attrs_builder_p: *mut *const c_void) -> ErrorCode {
    trace!("indy_crypto_anoncreds_claim_attributes_builder_add_attr: >>> claim_attrs_builder: {:?}, attr: {:?}, claim_attrs_builder_p: {:?}", claim_attrs_builder, attr, claim_attrs_builder_p);

    check_useful_c_ptr!(claim_attrs_builder, ErrorCode::CommonInvalidParam1);
    check_useful_c_str!(attr, ErrorCode::CommonInvalidParam2);
    check_useful_c_ptr!(claim_attrs_builder_p, ErrorCode::CommonInvalidParam3);

    let claim_attrs_builder = unsafe { Box::from_raw(claim_attrs_builder as *mut ClaimAttributesBuilder) };

    let res = match claim_attrs_builder.add_attr(&attr) {
        Ok(claim_attrs_builder) => {
            trace!("indy_crypto_anoncreds_claim_attributes_builder_add_attr: claim_attrs_builder: {:?}", claim_attrs_builder);
            unsafe {
                *claim_attrs_builder_p = Box::into_raw(Box::new(claim_attrs_builder)) as *const c_void;
                trace!("indy_crypto_anoncreds_claim_attributes_builder_add_attr: *claim_attrs_builder_p: {:?}", *claim_attrs_builder_p);
            }
            ErrorCode::Success
        }
        Err(err) => err.to_error_code()
    };

    trace!("indy_crypto_anoncreds_claim_attributes_builder_add_attr: <<< res: {:?}", res);
    res
}

/// Deallocates claim attribute builder and returns claim attributes entity instead.
///
/// Note: Claims attributes builder instance deallocation must be performed by
/// calling indy_crypto_anoncreds_claim_attributes_free.
///
/// # Arguments
/// * `claim_attrs_builder` - Claim attribute builder instance pointer
/// * `claim_attrs_p` - Reference that will contain claims attributes instance pointer.
#[no_mangle]
pub extern fn indy_crypto_anoncreds_claim_attributes_builder_finalize(claim_attrs_builder: *const c_void,
                                                                      claim_attrs_p: *mut *const c_void) -> ErrorCode {
    trace!("indy_crypto_anoncreds_claim_attributes_builder_finalize: >>> claim_attrs_builder: {:?}, claim_attrs_p: {:?}", claim_attrs_builder, claim_attrs_p);

    check_useful_c_ptr!(claim_attrs_builder, ErrorCode::CommonInvalidParam1);
    check_useful_c_ptr!(claim_attrs_p, ErrorCode::CommonInvalidParam2);

    let claim_attrs_builder = unsafe { Box::from_raw(claim_attrs_builder as *mut ClaimAttributesBuilder) };

    let res = match claim_attrs_builder.finalize() {
        Ok(claims_attrs) => {
            trace!("indy_crypto_anoncreds_claim_attributes_builder_finalize: claims_attrs: {:?}", claims_attrs);
            unsafe {
                *claim_attrs_p = Box::into_raw(Box::new(claims_attrs)) as *const c_void;
                trace!("indy_crypto_anoncreds_claim_attributes_builder_finalize: *claim_attrs_p: {:?}", *claim_attrs_p);
            }
            ErrorCode::Success
        }
        Err(err) => err.to_error_code()
    };

    trace!("indy_crypto_anoncreds_claim_attributes_builder_finalize: <<< res: {:?}", res);
    res
}

/// Deallocates claim attributes instance.
///
/// # Arguments
/// * `claims_attrs` - Claim attributes instance pointer
#[no_mangle]
pub extern fn indy_crypto_anoncreds_claim_attributes_free(claims_attrs: *const c_void) -> ErrorCode {
    trace!("indy_crypto_anoncreds_claim_attributes_free: >>> claims_attrs: {:?}", claims_attrs);

    check_useful_c_ptr!(claims_attrs, ErrorCode::CommonInvalidParam1);

    unsafe { Box::from_raw(claims_attrs as *mut ClaimAttributes); }
    let res = ErrorCode::Success;

    trace!("indy_crypto_anoncreds_claim_attributes_free: <<< res: {:?}", res);
    res
}

/// Creates and returns claims attributes values entity builder.
///
/// The purpose of claim attributes values builder is building of claim attributes values entity that
/// represents claim attributes values map.
///
/// Note: Claims attributes values builder instance deallocation must be performed by
/// calling indy_crypto_anoncreds_claim_attributes_values_builder_finalize.
///
/// # Arguments
/// * `claim_attrs_values_builder_p` - Reference that will contain claims attributes values builder instance pointer.
#[no_mangle]
pub extern fn indy_crypto_anoncreds_claim_attributes_values_builder_new(claim_attrs_values_builder_p: *mut *const c_void) -> ErrorCode {
    trace!("indy_crypto_anoncreds_claim_attributes_values_builder_new: >>> claim_attrs_values_builder_p: {:?}", claim_attrs_values_builder_p);

    check_useful_c_ptr!(claim_attrs_values_builder_p, ErrorCode::CommonInvalidParam1);

    let res = match ClaimAttributesValuesBuilder::new() {
        Ok(claim_attrs_values_builder) => {
            trace!("indy_crypto_anoncreds_claim_attributes_values_builder_new: claim_attrs_values_builder: {:?}", claim_attrs_values_builder);
            unsafe {
                *claim_attrs_values_builder_p = Box::into_raw(Box::new(claim_attrs_values_builder)) as *const c_void;
                trace!("indy_crypto_anoncreds_claim_attributes_values_builder_new: *claim_attrs_values_builder_p: {:?}", *claim_attrs_values_builder_p);
            }
            ErrorCode::Success
        }
        Err(err) => err.to_error_code()
    };

    trace!("indy_crypto_anoncreds_claim_attributes_values_builder_new: <<< res: {:?}", res);
    res
}

/// Adds new attribute dec_value to claim attributes values map.
///
/// Note that this function returns new claim attribute dec_value builder instance pointer. The old one
/// becomes invalid.
///
/// # Arguments
/// * `claim_attrs_values_builder` - Claim attributes values builder instance pointer
/// * `attr` - Claim attr to add as null terminated string.
/// * `dec_value` - Claim attr dec_value. Decimal BigNum representation as null terminated string.
/// * `claim_attrs_values_builder_p` - Reference that will contain new claims attributes builder instance pointer.
#[no_mangle]
pub extern fn indy_crypto_anoncreds_claim_attributes_values_builder_add_attr_value(claim_attrs_values_builder: *const c_void,
                                                                                   attr: *const c_char,
                                                                                   dec_value: *const c_char,
                                                                                   claim_attrs_values_builder_p: *mut *const c_void) -> ErrorCode {
    trace!("indy_crypto_anoncreds_claim_attributes_values_builder_add_attr_value: >>> claim_attrs_values_builder: {:?}, attr: {:?}, dec_value: {:?}, claim_attrs_values_builder_p: {:?}", claim_attrs_values_builder, attr, dec_value, claim_attrs_values_builder_p);

    check_useful_c_ptr!(claim_attrs_values_builder, ErrorCode::CommonInvalidParam1);
    check_useful_c_str!(attr, ErrorCode::CommonInvalidParam2);
    check_useful_c_str!(dec_value, ErrorCode::CommonInvalidParam3);
    check_useful_c_ptr!(claim_attrs_values_builder_p, ErrorCode::CommonInvalidParam4);

    let claim_attrs_values_builder = unsafe { Box::from_raw(claim_attrs_values_builder as *mut ClaimAttributesValuesBuilder) };

    let res = match claim_attrs_values_builder.add_attr_value(&attr, &dec_value) {
        Ok(claim_attrs_values_builder) => {
            trace!("indy_crypto_anoncreds_claim_attributes_values_builder_add_attr_value: claim_attrs_values_builder: {:?}", claim_attrs_values_builder);
            unsafe {
                *claim_attrs_values_builder_p = Box::into_raw(Box::new(claim_attrs_values_builder)) as *const c_void;
                trace!("indy_crypto_anoncreds_claim_attributes_values_builder_add_attr_value: *claim_attrs_values_builder_p: {:?}", *claim_attrs_values_builder_p);
            }
            ErrorCode::Success
        }
        Err(err) => err.to_error_code()
    };

    trace!("indy_crypto_anoncreds_claim_attributes_values_builder_add_attr_value: <<< res: {:?}", res);
    res
}

/// Deallocates claim attribute values builder and returns claim attributes values entity instead.
///
/// Note: Claims attributes values builder instance deallocation must be performed by
/// calling indy_crypto_anoncreds_claim_attributes_values_free.
///
/// # Arguments
/// * `claim_attrs_values_builder` - Claim attribute builder instance pointer
/// * `claim_attrs_values_p` - Reference that will contain claims attributes values instance pointer.
#[no_mangle]
pub extern fn indy_crypto_anoncreds_claim_attributes_values_builder_finalize(claim_attrs_values_builder: *const c_void,
                                                                             claim_attrs_values_p: *mut *const c_void) -> ErrorCode {
    trace!("indy_crypto_anoncreds_claim_attributes_values_builder_finalize: >>> claim_attrs_values_builder: {:?}, claim_attrs_values_p: {:?}", claim_attrs_values_builder, claim_attrs_values_p);

    check_useful_c_ptr!(claim_attrs_values_builder, ErrorCode::CommonInvalidParam1);
    check_useful_c_ptr!(claim_attrs_values_p, ErrorCode::CommonInvalidParam2);

    let claim_attrs_values_builder = unsafe { Box::from_raw(claim_attrs_values_builder as *mut ClaimAttributesValuesBuilder) };

    let res = match claim_attrs_values_builder.finalize() {
        Ok(claims_attrs_values) => {
            trace!("indy_crypto_anoncreds_claim_attributes_values_builder_finalize: claims_attrs_values: {:?}", claims_attrs_values);
            unsafe {
                *claim_attrs_values_p = Box::into_raw(Box::new(claims_attrs_values)) as *const c_void;
                trace!("indy_crypto_anoncreds_claim_attributes_values_builder_finalize: *claim_attrs_values_p: {:?}", *claim_attrs_values_p);
            }
            ErrorCode::Success
        }
        Err(err) => err.to_error_code()
    };

    trace!("indy_crypto_anoncreds_claim_attributes_values_builder_finalize: <<< res: {:?}", res);
    res
}

/// Deallocates claim attributes values instance.
///
/// # Arguments
/// * `claims_attrs_values` - Claim attributes values instance pointer
#[no_mangle]
pub extern fn indy_crypto_anoncreds_claim_attributes_values_free(claims_attrs_values: *const c_void) -> ErrorCode {
    trace!("indy_crypto_anoncreds_claim_attributes_values_free: >>> claims_attrs_values: {:?}", claims_attrs_values);

    check_useful_c_ptr!(claims_attrs_values, ErrorCode::CommonInvalidParam1);

    unsafe { Box::from_raw(claims_attrs_values as *mut ClaimAttributesValues); }
    let res = ErrorCode::Success;

    trace!("indy_crypto_anoncreds_claim_attributes_values_free: <<< res: {:?}", res);
    res
}

/// Creates and returns attributes with predicates entity builder.
///
/// The purpose of claim attributes builder is building of atributes with predicates entity that
/// represents proof request set.
///
/// Note: AttrsWithPredicatesBuilder attributes builder instance deallocation must be performed by
/// calling indy_crypto_anoncreds_attrs_with_predicates_builder_finalize.
///
/// # Arguments
/// * `attrs_with_predicates_builder_p` - Reference that will contain attributes with predicates builder instance pointer.
#[no_mangle]
pub extern fn indy_crypto_anoncreds_attrs_with_predicates_builder_new(attrs_with_predicates_builder_p: *mut *const c_void) -> ErrorCode {
    trace!("indy_crypto_anoncreds_attrs_with_predicates_builder_new: >>> attrs_with_predicates_builder_p: {:?}", attrs_with_predicates_builder_p);

    check_useful_c_ptr!(attrs_with_predicates_builder_p, ErrorCode::CommonInvalidParam1);

    let res = match ProofAttrsBuilder::new() {
        Ok(attrs_with_predicates_builder) => {
            trace!("indy_crypto_anoncreds_attrs_with_predicates_builder_new: attrs_with_predicates_builder: {:?}", attrs_with_predicates_builder);
            unsafe {
                *attrs_with_predicates_builder_p = Box::into_raw(Box::new(attrs_with_predicates_builder)) as *const c_void;
                trace!("indy_crypto_anoncreds_attrs_with_predicates_builder_new: *attrs_with_predicates_builder_p: {:?}", *attrs_with_predicates_builder_p);
            }
            ErrorCode::Success
        }
        Err(err) => err.to_error_code()
    };

    trace!("indy_crypto_anoncreds_attrs_with_predicates_builder_new: <<< res: {:?}", res);
    res
}

/// Adds new revealed attribute set.
///
/// Note that this function returns new attrs with predicates builder instance pointer. The old one
/// becomes invalid.
///
/// # Arguments
/// * `attrs_with_predicates_builder` - Attributes with predicates builder instance pointer
/// * `attr` - Claim attr to add as null terminated string.
/// * `attrs_with_predicates_builder_p` - Reference that will contain new attributes with predicates builder instance pointer.
#[no_mangle]
pub extern fn indy_crypto_anoncreds_attrs_with_predicates_builder_add_revealed_attr(attrs_with_predicates_builder: *const c_void,
                                                                                    attr: *const c_char,
                                                                                    attrs_with_predicates_builder_p: *mut *const c_void) -> ErrorCode {
    trace!("indy_crypto_anoncreds_attrs_with_predicates_builder_add_revealed_attr: >>> attrs_with_predicates_builder: {:?}, attr: {:?}, attrs_with_predicates_builder_p: {:?}",
           attrs_with_predicates_builder, attr, attrs_with_predicates_builder_p);

    check_useful_c_ptr!(attrs_with_predicates_builder, ErrorCode::CommonInvalidParam1);
    check_useful_c_str!(attr, ErrorCode::CommonInvalidParam2);
    check_useful_c_ptr!(attrs_with_predicates_builder_p, ErrorCode::CommonInvalidParam3);

<<<<<<< HEAD
    let attrs_with_predicates_builder = unsafe { Box::from_raw(attrs_with_predicates_builder as *mut AttrsWithPredicatesBuilder) };
=======
    let mut attrs_with_predicates_builder = unsafe { Box::from_raw(attrs_with_predicates_builder as *mut ProofAttrsBuilder) };
>>>>>>> d2803729

    let res = match attrs_with_predicates_builder.add_revealed_attr(&attr) {
        Ok(attrs_with_predicates_builder) => {
            trace!("indy_crypto_anoncreds_attrs_with_predicates_builder_add_revealed_attr: attrs_with_predicates_builder: {:?}", attrs_with_predicates_builder);
            unsafe {
                *attrs_with_predicates_builder_p = Box::into_raw(Box::new(attrs_with_predicates_builder)) as *const c_void;
                trace!("indy_crypto_anoncreds_attrs_with_predicates_builder_add_revealed_attr: *attrs_with_predicates_builder_p: {:?}", *attrs_with_predicates_builder_p);
            }
            ErrorCode::Success
        }
        Err(err) => err.to_error_code()
    };

    trace!("indy_crypto_anoncreds_attrs_with_predicates_builder_add_revealed_attr: <<< res: {:?}", res);
    res
}

/// Adds new unrevealed attribute set.
///
/// Note that this function returns new attrs with predicates builder instance pointer. The old one
/// becomes invalid.
///
/// # Arguments
/// * `attrs_with_predicates_builder` - Attributes with predicates builder instance pointer
/// * `attr` - Claim attr to add as null terminated string.
/// * `attrs_with_predicates_builder_p` - Reference that will contain new attributes with predicates builder instance pointer.
#[no_mangle]
pub extern fn indy_crypto_anoncreds_attrs_with_predicates_builder_add_unrevealed_attr(attrs_with_predicates_builder: *const c_void,
                                                                                      attr: *const c_char,
                                                                                      attrs_with_predicates_builder_p: *mut *const c_void) -> ErrorCode {
    trace!("indy_crypto_anoncreds_attrs_with_predicates_builder_add_unrevealed_attr: >>> attrs_with_predicates_builder: {:?}, attr: {:?}, attrs_with_predicates_builder_p: {:?}",
           attrs_with_predicates_builder, attr, attrs_with_predicates_builder_p);

    check_useful_c_ptr!(attrs_with_predicates_builder, ErrorCode::CommonInvalidParam1);
    check_useful_c_str!(attr, ErrorCode::CommonInvalidParam2);
    check_useful_c_ptr!(attrs_with_predicates_builder_p, ErrorCode::CommonInvalidParam3);

<<<<<<< HEAD
    let attrs_with_predicates_builder = unsafe { Box::from_raw(attrs_with_predicates_builder as *mut AttrsWithPredicatesBuilder) };
=======
    let mut attrs_with_predicates_builder = unsafe { Box::from_raw(attrs_with_predicates_builder as *mut ProofAttrsBuilder) };
>>>>>>> d2803729

    let res = match attrs_with_predicates_builder.add_unrevealed_attr(&attr) {
        Ok(attrs_with_predicates_builder) => {
            trace!("indy_crypto_anoncreds_attrs_with_predicates_builder_add_unrevealed_attr: attrs_with_predicates_builder: {:?}", attrs_with_predicates_builder);
            unsafe {
                *attrs_with_predicates_builder_p = Box::into_raw(Box::new(attrs_with_predicates_builder)) as *const c_void;
                trace!("indy_crypto_anoncreds_attrs_with_predicates_builder_add_unrevealed_attr: *attrs_with_predicates_builder_p: {:?}", *attrs_with_predicates_builder_p);
            }
            ErrorCode::Success
        }
        Err(err) => err.to_error_code()
    };

    trace!("indy_crypto_anoncreds_attrs_with_predicates_builder_add_unrevealed_attr: <<< res: {:?}", res);
    res
}

/// Adds predicate set.
///
/// Note that this function returns new attrs with predicates builder instance pointer. The old one
/// becomes invalid.
///
/// # Arguments
/// * `attrs_with_predicates_builder` - Attributes with predicates builder instance pointer
/// * `predicate` - predicate to add as null terminated string.
/// * `attrs_with_predicates_builder_p` - Reference that will contain new attributes with predicates builder instance pointer.
#[no_mangle]
pub extern fn indy_crypto_anoncreds_attrs_with_predicates_builder_add_predicate(attrs_with_predicates_builder: *const c_void,
                                                                                predicate: *const c_void,
                                                                                attrs_with_predicates_builder_p: *mut *const c_void) -> ErrorCode {
    trace!("indy_crypto_anoncreds_attrs_with_predicates_builder_add_predicate: >>> attrs_with_predicates_builder: {:?}, predicate: {:?}, attrs_with_predicates_builder_p: {:?}",
           attrs_with_predicates_builder, predicate, attrs_with_predicates_builder_p);

    check_useful_c_ptr!(attrs_with_predicates_builder, ErrorCode::CommonInvalidParam1);
    check_useful_c_reference!(predicate, Predicate, ErrorCode::CommonInvalidParam2);
    check_useful_c_ptr!(attrs_with_predicates_builder_p, ErrorCode::CommonInvalidParam3);

<<<<<<< HEAD
    let attrs_with_predicates_builder = unsafe { Box::from_raw(attrs_with_predicates_builder as *mut AttrsWithPredicatesBuilder) };
=======
    let mut attrs_with_predicates_builder = unsafe { Box::from_raw(attrs_with_predicates_builder as *mut ProofAttrsBuilder) };
>>>>>>> d2803729

    let res = match attrs_with_predicates_builder.add_predicate(predicate) {
        Ok(attrs_with_predicates_builder) => {
            trace!("indy_crypto_anoncreds_attrs_with_predicates_builder_add_predicate: attrs_with_predicates_builder: {:?}", attrs_with_predicates_builder);
            unsafe {
                *attrs_with_predicates_builder_p = Box::into_raw(Box::new(attrs_with_predicates_builder)) as *const c_void;
                trace!("indy_crypto_anoncreds_attrs_with_predicates_builder_add_predicate: *attrs_with_predicates_builder_p: {:?}", *attrs_with_predicates_builder_p);
            }
            ErrorCode::Success
        }
        Err(err) => err.to_error_code()
    };

    trace!("indy_crypto_anoncreds_attrs_with_predicates_builder_add_predicate: <<< res: {:?}", res);
    res
}

/// Deallocates attrs with predicate builder and returns claim attributes entity instead.
///
/// Note: Attrs with predicates builder instance deallocation must be performed by
/// calling indy_crypto_anoncreds_attrs_with_predicates_free.
///
/// # Arguments
/// * `attrs_with_predicates_builder` - Attributes with predicates builder instance pointer
/// * `attrs_with_predicates_p` - Reference that will contain attributes with predicates instance pointer.
#[no_mangle]
pub extern fn indy_crypto_anoncreds_attrs_with_predicates_builder_finalize(attrs_with_predicates_builder: *const c_void,
                                                                           attrs_with_predicates_p: *mut *const c_void) -> ErrorCode {
    trace!("indy_crypto_anoncreds_attrs_with_predicates_builder_finalize: >>> attrs_with_predicates_builder: {:?}, attrs_with_predicates_p: {:?}",
           attrs_with_predicates_builder, attrs_with_predicates_p);

    check_useful_c_ptr!(attrs_with_predicates_builder, ErrorCode::CommonInvalidParam1);
    check_useful_c_ptr!(attrs_with_predicates_p, ErrorCode::CommonInvalidParam2);

    let attrs_with_predicates_builder = unsafe { Box::from_raw(attrs_with_predicates_builder as *mut ProofAttrsBuilder) };

    let res = match attrs_with_predicates_builder.finalize() {
        Ok(attrs_with_predicates) => {
            trace!("indy_crypto_anoncreds_attrs_with_predicates_builder_finalize: attrs_with_predicates: {:?}", attrs_with_predicates);
            unsafe {
                *attrs_with_predicates_p = Box::into_raw(Box::new(attrs_with_predicates)) as *const c_void;
                trace!("indy_crypto_anoncreds_attrs_with_predicates_builder_finalize: *attrs_with_predicates_p: {:?}", *attrs_with_predicates_p);
            }
            ErrorCode::Success
        }
        Err(err) => err.to_error_code()
    };

    trace!("indy_crypto_anoncreds_attrs_with_predicates_builder_finalize: <<< res: {:?}", res);
    res
}

/// Deallocates claim attributes instance.
///
/// # Arguments
/// * `attrs_with_predicates` - Attributes with predicates instance pointer
#[no_mangle]
pub extern fn indy_crypto_anoncreds_attrs_with_predicates_free(attrs_with_predicates: *const c_void) -> ErrorCode {
    trace!("indy_crypto_anoncreds_attrs_with_predicates_free: >>> attrs_with_predicates: {:?}", attrs_with_predicates);

    check_useful_c_ptr!(attrs_with_predicates, ErrorCode::CommonInvalidParam1);

    unsafe { Box::from_raw(attrs_with_predicates as *mut ProofAttrs); }
    let res = ErrorCode::Success;

    trace!("indy_crypto_anoncreds_attrs_with_predicates_free: <<< res: {:?}", res);
    res
}

<<<<<<< HEAD
=======
/// Creates and returns proof builder.
///
/// Note that proof buildera deallocation must be performed by
/// calling indy_crypto_anoncreds_proof_builder_free
///
/// Note: Claims proof builder instance deallocation must be performed by
/// calling indy_crypto_anoncreds_proof_builder_finalize.
///
/// # Arguments
/// * `proof_builder_p` - Reference that will contain proof builder instance pointer.
#[no_mangle]
pub extern fn indy_crypto_anoncreds_proof_builder_new(proof_builder_p: *mut *const c_void) -> ErrorCode {
    trace!("indy_crypto_anoncreds_proof_builder_new: >>>");

    let res = match ProofBuilder::new() {
        Ok(proof_builder) => {
            trace!("indy_crypto_anoncreds_proof_builder_new: proof_builder: {:?}", proof_builder);
            unsafe {
                *proof_builder_p = Box::into_raw(Box::new(proof_builder)) as *const c_void;
                trace!("indy_crypto_anoncreds_proof_builder_new: *proof_builder_p: {:?}", *proof_builder_p);
            }
            ErrorCode::Success
        }
        Err(err) => err.to_error_code()
    };

    trace!("indy_crypto_anoncreds_proof_builder_new: <<< res: {:?}", res);
    res
}

/// Add claim to proof builder which will be used fo building of proof.
///
/// # Arguments
/// * `proof_builder_p` - Reference that contain proof builder instance pointer.
/// * `uuid` - Uuid.
/// * `claim_p` - Reference that contain claim instance pointer.
/// * `claim_attributes_values_p` - Reference that contain claim attributes instance pointer.
/// * `pub_key_p` - Reference that contain public key instance pointer.
/// * `r_reg_p` - Reference that contain public revocation registry instance pointer.
/// * `attrs_with_predicates_p` - Reference that contain requested attributes and predicates instance pointer.
#[no_mangle]
pub extern fn indy_crypto_anoncreds_proof_builder_add_claim(proof_builder_p: *const c_void,
                                                            uuid: *const c_char,
                                                            claim_p: *const c_void,
                                                            claim_attributes_values_p: *const c_void,
                                                            pub_key_p: *const c_void,
                                                            r_reg_p: *const c_void,
                                                            attrs_with_predicates_p: *const c_void) -> ErrorCode {
    trace!("indy_crypto_anoncreds_proof_builder_add_claim: >>> proof_builder_p: {:?},uuid: {:?},claim_p: {:?},\
            claim_attributes_values_p: {:?},pub_key_p: {:?},r_reg_p: {:?},,attrs_with_predicates_p: {:?}",
           proof_builder_p, uuid, claim_p, claim_attributes_values_p, pub_key_p, r_reg_p, attrs_with_predicates_p);

    check_useful_c_ptr!(proof_builder_p, ErrorCode::CommonInvalidParam1);
    check_useful_c_str!(uuid, ErrorCode::CommonInvalidParam2);

    check_useful_c_reference!(claim_p, Claim, ErrorCode::CommonInvalidParam3);
    check_useful_c_reference!(claim_attributes_values_p, ClaimAttributesValues, ErrorCode::CommonInvalidParam3);
    check_useful_c_reference!(pub_key_p, IssuerPublicKey, ErrorCode::CommonInvalidParam3);
    check_useful_opt_c_reference!(r_reg_p, RevocationRegistryPublic, ErrorCode::CommonInvalidParam3);
    check_useful_c_reference!(attrs_with_predicates_p, ProofAttrs, ErrorCode::CommonInvalidParam3);

    let mut proof_builder = unsafe { Box::from_raw(proof_builder_p as *mut ProofBuilder) };

    let res = match ProofBuilder::add_claim(&mut proof_builder,
                                            &uuid,
                                            claim_p,
                                            claim_attributes_values_p,
                                            pub_key_p,
                                            r_reg_p,
                                            attrs_with_predicates_p) {
        Ok(()) => ErrorCode::Success,
        Err(err) => err.to_error_code()
    };

    trace!("indy_crypto_anoncreds_proof_builder_add_claim: <<< res: {:?}", res);
    res
}


/// Finalize proof
///
/// Note that blinded master secret deallocation must be performed by
/// calling indy_crypto_anoncreds_blinded_master_secret_free
///
/// Note that blinded proof deallocation must be performed by
/// calling indy_crypto_anoncreds_proof_free
///
/// # Arguments
/// * `proof_builder_p` - Reference that contain public keys instance pointer.
/// * `proof_req_p` - Reference that contain proof request instance pointer.
/// * `master_secret_p` - Reference that contain master secret instance pointer.
/// * `proof_p` - Reference that will contain proof instance pointer.
#[no_mangle]
pub extern fn indy_crypto_anoncreds_proof_builder_finilize(proof_builder_p: *const c_void,
                                                           proof_req_p: *const c_void,
                                                           master_secret_p: *const c_void,
                                                           proof_p: *mut *const c_void) -> ErrorCode {
    trace!("indy_crypto_anoncreds_proof_builder_finilize: >>> proof_builder_p: {:?}, proof_req_p: {:?}, master_secret_p: {:?}, proof_p: {:?}",
           proof_builder_p, proof_req_p, master_secret_p, proof_p);

    check_useful_c_ptr!(proof_builder_p, ErrorCode::CommonInvalidParam1);
    check_useful_c_reference!(proof_req_p, BigNumber, ErrorCode::CommonInvalidParam2);
    check_useful_c_reference!(master_secret_p, MasterSecret, ErrorCode::CommonInvalidParam2);

    let mut proof_builder = unsafe { Box::from_raw(proof_builder_p as *mut ProofBuilder) };

    let res = match ProofBuilder::finalize(&mut proof_builder, proof_req_p, master_secret_p) {
        Ok(proof) => {
            trace!("indy_crypto_anoncreds_proof_builder_finilize: proof: {:?}", proof);
            unsafe {
                *proof_p = Box::into_raw(Box::new(proof)) as *const c_void;
                trace!("indy_crypto_anoncreds_proof_builder_finilize: *proof_p: {:?}", *proof_p);
            }
            ErrorCode::Success
        }
        Err(err) => err.to_error_code()
    };

    trace!("indy_crypto_anoncreds_proof_builder_finilize: <<< res: {:?}", res);
    res
}

/// Deallocates proof builder instance.
///
/// # Arguments
/// * `blinded_master_secret_data_p` - Proof builder instance pointer
#[no_mangle]
pub extern fn indy_crypto_anoncreds_proof_builder_free(proof_builder_p: *const c_void) -> ErrorCode {
    trace!("indy_crypto_anoncreds_proof_builder_free: >>> proof_builder_p: {:?}", proof_builder_p);

    check_useful_c_ptr!(proof_builder_p, ErrorCode::CommonInvalidParam1);

    unsafe { Box::from_raw(proof_builder_p as *mut ProofBuilder); }
    let res = ErrorCode::Success;

    trace!("indy_crypto_anoncreds_proof_builder_free: <<< res: {:?}", res);
    res
}

>>>>>>> d2803729
#[cfg(test)]
mod tests {
    use super::*;

    use std::ffi::CString;
    use std::ptr;
    use ffi::anoncreds::mocks::*;

    #[test]
    fn indy_crypto_anoncreds_claim_attributes_builder_new_works() {
        let mut claim_attrs_builder: *const c_void = ptr::null();
        let err_code = indy_crypto_anoncreds_claim_attributes_builder_new(&mut claim_attrs_builder);

        assert_eq!(err_code, ErrorCode::Success);
        assert!(!claim_attrs_builder.is_null());

        _free_claim_attrs_builder(claim_attrs_builder);
    }

    #[test]
    fn indy_crypto_anoncreds_claim_attributes_builder_add_attr_works() {
        let mut claim_attrs_builder = _claim_attrs_builder();

        let attr = CString::new("sex").unwrap();
        let err_code = indy_crypto_anoncreds_claim_attributes_builder_add_attr(claim_attrs_builder, attr.as_ptr(), &mut claim_attrs_builder);
        assert_eq!(err_code, ErrorCode::Success);
        assert!(!claim_attrs_builder.is_null());

        let attr = CString::new("name").unwrap();
        let err_code = indy_crypto_anoncreds_claim_attributes_builder_add_attr(claim_attrs_builder, attr.as_ptr(), &mut claim_attrs_builder);
        assert_eq!(err_code, ErrorCode::Success);
        assert!(!claim_attrs_builder.is_null());

        let attr = CString::new("age").unwrap();
        let err_code = indy_crypto_anoncreds_claim_attributes_builder_add_attr(claim_attrs_builder, attr.as_ptr(), &mut claim_attrs_builder);
        assert_eq!(err_code, ErrorCode::Success);
        assert!(!claim_attrs_builder.is_null());

        _free_claim_attrs_builder(claim_attrs_builder);
    }

    #[test]
    fn indy_crypto_anoncreds_claim_attributes_builder_finalize_works() {
        let mut claim_attrs_builder = _claim_attrs_builder();

        let attr = CString::new("sex").unwrap();
        let err_code = indy_crypto_anoncreds_claim_attributes_builder_add_attr(claim_attrs_builder, attr.as_ptr(), &mut claim_attrs_builder);
        assert_eq!(err_code, ErrorCode::Success);
        assert!(!claim_attrs_builder.is_null());

        let mut claim_attrs: *const c_void = ptr::null();
        indy_crypto_anoncreds_claim_attributes_builder_finalize(claim_attrs_builder, &mut claim_attrs);
        assert_eq!(err_code, ErrorCode::Success);
        assert!(!claim_attrs.is_null());

        _free_claim_attrs(claim_attrs);
    }

    #[test]
    fn indy_crypto_anoncreds_claim_attributes_free_works() {
        let claim_attrs = _claim_attrs();

        let err_code = indy_crypto_anoncreds_claim_attributes_free(claim_attrs);
        assert_eq!(err_code, ErrorCode::Success);
    }

    #[test]
    fn indy_crypto_anoncreds_claim_attributes_values_builder_new_works() {
        let mut claim_attrs_values_builder: *const c_void = ptr::null();
        let err_code = indy_crypto_anoncreds_claim_attributes_values_builder_new(&mut claim_attrs_values_builder);
        assert_eq!(err_code, ErrorCode::Success);
        assert!(!claim_attrs_values_builder.is_null());

        _free_claim_attrs_values_builder(claim_attrs_values_builder);
    }

    #[test]
    fn indy_crypto_anoncreds_claim_attributes_values_builder_add_attr_value_works() {
        let mut claim_attrs_values_builder = _claim_attrs_values_builder();

        let attr = CString::new("sex").unwrap();
        let dec_value = CString::new("89057765651800459030103911598694169835931320404459570102253965466045532669865684092518362135930940112502263498496335250135601124519172068317163741086983519494043168252186111551835366571584950296764626458785776311514968350600732183408950813066589742888246925358509482561838243805468775416479523402043160919428168650069477488093758569936116799246881809224343325540306266957664475026390533069487455816053169001876208052109360113102565642529699056163373190930839656498261278601357214695582219007449398650197048218304260447909283768896882743373383452996855450316360259637079070460616248922547314789644935074980711243164129").unwrap();
        let err_code = indy_crypto_anoncreds_claim_attributes_values_builder_add_attr_value(claim_attrs_values_builder,
                                                                                            attr.as_ptr(),
                                                                                            dec_value.as_ptr(),
                                                                                            &mut claim_attrs_values_builder);
        assert_eq!(err_code, ErrorCode::Success);
        assert!(!claim_attrs_values_builder.is_null());

        let attr = CString::new("name").unwrap();
        let dec_value = CString::new("58606710922154038918005745652863947546479611221487923871520854046018234465128105585608812090213473225037875788462225679336791123783441657062831589984290779844020407065450830035885267846722229953206567087435754612694085258455822926492275621650532276267042885213400704012011608869094703483233081911010530256094461587809601298503874283124334225428746479707531278882536314925285434699376158578239556590141035593717362562548075653598376080466948478266094753818404986494459240364648986755479857098110402626477624280802323635285059064580583239726433768663879431610261724430965980430886959304486699145098822052003020688956471").unwrap();
        let err_code = indy_crypto_anoncreds_claim_attributes_values_builder_add_attr_value(claim_attrs_values_builder,
                                                                                            attr.as_ptr(),
                                                                                            dec_value.as_ptr(),
                                                                                            &mut claim_attrs_values_builder);
        assert_eq!(err_code, ErrorCode::Success);
        assert!(!claim_attrs_values_builder.is_null());

        _free_claim_attrs_values_builder(claim_attrs_values_builder);
    }

    #[test]
    fn indy_crypto_anoncreds_claim_attributes_values_free_works() {
        let claim_attrs_values = _claim_attrs_values();

        let err_code = indy_crypto_anoncreds_claim_attributes_values_free(claim_attrs_values);
        assert_eq!(err_code, ErrorCode::Success);
    }

    #[test]
    fn indy_crypto_anoncreds_attrs_with_predicates_builder_new_works() {
        let mut attrs_with_predicates_builder: *const c_void = ptr::null();
        let err_code = indy_crypto_anoncreds_attrs_with_predicates_builder_new(&mut attrs_with_predicates_builder);

        assert_eq!(err_code, ErrorCode::Success);
        assert!(!attrs_with_predicates_builder.is_null());

        _free_attrs_with_predicates_builder(attrs_with_predicates_builder);
    }

    #[test]
    fn indy_crypto_anoncreds_attrs_with_predicates_builder_add_revealed_attr_works() {
        let mut attrs_with_predicates_builder = _attrs_with_predicates_builder();

        let attr = CString::new("sex").unwrap();
        let err_code = indy_crypto_anoncreds_attrs_with_predicates_builder_add_revealed_attr(attrs_with_predicates_builder, attr.as_ptr(), &mut attrs_with_predicates_builder);
        assert_eq!(err_code, ErrorCode::Success);
        assert!(!attrs_with_predicates_builder.is_null());

        let attr = CString::new("name").unwrap();
        let err_code = indy_crypto_anoncreds_attrs_with_predicates_builder_add_revealed_attr(attrs_with_predicates_builder, attr.as_ptr(), &mut attrs_with_predicates_builder);
        assert_eq!(err_code, ErrorCode::Success);
        assert!(!attrs_with_predicates_builder.is_null());

        _free_attrs_with_predicates_builder(attrs_with_predicates_builder);
    }

    #[test]
    fn indy_crypto_anoncreds_attrs_with_predicates_builder_add_unrevealed_attr_works() {
        let mut attrs_with_predicates_builder = _attrs_with_predicates_builder();

        let attr = CString::new("sex").unwrap();
        let err_code = indy_crypto_anoncreds_attrs_with_predicates_builder_add_unrevealed_attr(attrs_with_predicates_builder, attr.as_ptr(), &mut attrs_with_predicates_builder);
        assert_eq!(err_code, ErrorCode::Success);
        assert!(!attrs_with_predicates_builder.is_null());

        let attr = CString::new("name").unwrap();
        let err_code = indy_crypto_anoncreds_attrs_with_predicates_builder_add_unrevealed_attr(attrs_with_predicates_builder, attr.as_ptr(), &mut attrs_with_predicates_builder);
        assert_eq!(err_code, ErrorCode::Success);
        assert!(!attrs_with_predicates_builder.is_null());

        _free_attrs_with_predicates_builder(attrs_with_predicates_builder);
    }

    #[test]
    fn indy_crypto_anoncreds_attrs_with_predicates_builder_add_predicate_works() {
        let mut attrs_with_predicates_builder = _attrs_with_predicates_builder();

        let predicate = Predicate {
            attr_name: "age".to_string(),
            p_type: PredicateType::GE,
            value: 18
        };
        let predicate_p = Box::into_raw(Box::new(predicate)) as *const c_void;

        let err_code = indy_crypto_anoncreds_attrs_with_predicates_builder_add_predicate(attrs_with_predicates_builder,
                                                                                         predicate_p,
                                                                                         &mut attrs_with_predicates_builder);
        assert_eq!(err_code, ErrorCode::Success);
        assert!(!attrs_with_predicates_builder.is_null());

        _free_attrs_with_predicates_builder(attrs_with_predicates_builder);
    }

    #[test]
    fn indy_crypto_anoncreds_attrs_with_predicates_builder_finalize_works() {
        let mut attrs_with_predicates_builder = _attrs_with_predicates_builder();

        let attr = CString::new("sex").unwrap();
        let err_code = indy_crypto_anoncreds_attrs_with_predicates_builder_add_unrevealed_attr(attrs_with_predicates_builder, attr.as_ptr(), &mut attrs_with_predicates_builder);
        assert_eq!(err_code, ErrorCode::Success);
        assert!(!attrs_with_predicates_builder.is_null());

        let mut attrs_with_predicates: *const c_void = ptr::null();
        indy_crypto_anoncreds_attrs_with_predicates_builder_finalize(attrs_with_predicates_builder, &mut attrs_with_predicates);
        assert_eq!(err_code, ErrorCode::Success);
        assert!(!attrs_with_predicates.is_null());

        _free_attrs_with_predicates(attrs_with_predicates);
    }

    #[test]
    fn indy_crypto_anoncreds_attrs_with_predicates_free_works() {
        let attrs_with_predicates = _attrs_with_predicates();

        let err_code = indy_crypto_anoncreds_attrs_with_predicates_free(attrs_with_predicates);
        assert_eq!(err_code, ErrorCode::Success);
    }
}

pub mod mocks {
    use super::*;

    use std::ffi::CString;
    use std::ptr;


    pub fn _claim_attrs_builder() -> *const c_void {
        let mut claim_attrs_builder: *const c_void = ptr::null();
        let err_code = indy_crypto_anoncreds_claim_attributes_builder_new(&mut claim_attrs_builder);
        assert_eq!(err_code, ErrorCode::Success);
        assert!(!claim_attrs_builder.is_null());

        claim_attrs_builder
    }

    pub fn _free_claim_attrs_builder(claim_attrs_builder: *const c_void) {
        let mut claim_attrs: *const c_void = ptr::null();
        let err_code = indy_crypto_anoncreds_claim_attributes_builder_finalize(claim_attrs_builder, &mut claim_attrs);
        assert_eq!(err_code, ErrorCode::Success);
        assert!(!claim_attrs.is_null());

        _free_claim_attrs(claim_attrs);
    }

    pub fn _claim_attrs() -> *const c_void {
        let mut claim_attrs_builder = _claim_attrs_builder();

        let attr = CString::new("name").unwrap();
        let err_code = indy_crypto_anoncreds_claim_attributes_builder_add_attr(claim_attrs_builder, attr.as_ptr(), &mut claim_attrs_builder);
        assert_eq!(err_code, ErrorCode::Success);
        assert!(!claim_attrs_builder.is_null());


        let attr = CString::new("age").unwrap();
        let err_code = indy_crypto_anoncreds_claim_attributes_builder_add_attr(claim_attrs_builder, attr.as_ptr(), &mut claim_attrs_builder);
        assert_eq!(err_code, ErrorCode::Success);
        assert!(!claim_attrs_builder.is_null());

        let attr = CString::new("sex").unwrap();
        let err_code = indy_crypto_anoncreds_claim_attributes_builder_add_attr(claim_attrs_builder, attr.as_ptr(), &mut claim_attrs_builder);
        assert_eq!(err_code, ErrorCode::Success);
        assert!(!claim_attrs_builder.is_null());

        let attr = CString::new("height").unwrap();
        let err_code = indy_crypto_anoncreds_claim_attributes_builder_add_attr(claim_attrs_builder, attr.as_ptr(), &mut claim_attrs_builder);
        assert_eq!(err_code, ErrorCode::Success);
        assert!(!claim_attrs_builder.is_null());

        let mut claim_attrs: *const c_void = ptr::null();
        indy_crypto_anoncreds_claim_attributes_builder_finalize(claim_attrs_builder, &mut claim_attrs);
        assert_eq!(err_code, ErrorCode::Success);
        assert!(!claim_attrs.is_null());

        claim_attrs
    }

    pub fn _free_claim_attrs(claim_attrs: *const c_void) {
        let err_code = indy_crypto_anoncreds_claim_attributes_free(claim_attrs);
        assert_eq!(err_code, ErrorCode::Success);
    }

    pub fn _claim_attrs_values_builder() -> *const c_void {
        let mut claim_attrs_values_builder: *const c_void = ptr::null();
        let err_code = indy_crypto_anoncreds_claim_attributes_values_builder_new(&mut claim_attrs_values_builder);
        assert_eq!(err_code, ErrorCode::Success);
        assert!(!claim_attrs_values_builder.is_null());

        claim_attrs_values_builder
    }

    pub fn _free_claim_attrs_values_builder(claim_attrs_values_builder: *const c_void) {
        let mut claim_attrs_values: *const c_void = ptr::null();
        let err_code = indy_crypto_anoncreds_claim_attributes_values_builder_finalize(claim_attrs_values_builder, &mut claim_attrs_values);
        assert_eq!(err_code, ErrorCode::Success);
        assert!(!claim_attrs_values.is_null());

        _free_claim_attrs_values(claim_attrs_values);
    }

    pub fn _claim_attrs_values() -> *const c_void {
        let mut claim_attrs_values_builder = _claim_attrs_values_builder();

        let attr = CString::new("name").unwrap();
        let dec_value = CString::new("1139481716457488690172217916278103335").unwrap();
        let err_code = indy_crypto_anoncreds_claim_attributes_values_builder_add_attr_value(claim_attrs_values_builder,
                                                                                            attr.as_ptr(),
                                                                                            dec_value.as_ptr(),
                                                                                            &mut claim_attrs_values_builder);
        assert_eq!(err_code, ErrorCode::Success);
        assert!(!claim_attrs_values_builder.is_null());

        let attr = CString::new("age").unwrap();
        let dec_value = CString::new("33").unwrap();
        let err_code = indy_crypto_anoncreds_claim_attributes_values_builder_add_attr_value(claim_attrs_values_builder,
                                                                                            attr.as_ptr(),
                                                                                            dec_value.as_ptr(),
                                                                                            &mut claim_attrs_values_builder);
        assert_eq!(err_code, ErrorCode::Success);
        assert!(!claim_attrs_values_builder.is_null());

        let attr = CString::new("sex").unwrap();
        let dec_value = CString::new("5944657099558967239210949258394887428692050081607692519917050011144233115103").unwrap();
        let err_code = indy_crypto_anoncreds_claim_attributes_values_builder_add_attr_value(claim_attrs_values_builder,
                                                                                            attr.as_ptr(),
                                                                                            dec_value.as_ptr(),
                                                                                            &mut claim_attrs_values_builder);
        assert_eq!(err_code, ErrorCode::Success);
        assert!(!claim_attrs_values_builder.is_null());

        let attr = CString::new("height").unwrap();
        let dec_value = CString::new("175").unwrap();
        let err_code = indy_crypto_anoncreds_claim_attributes_values_builder_add_attr_value(claim_attrs_values_builder,
                                                                                            attr.as_ptr(),
                                                                                            dec_value.as_ptr(),
                                                                                            &mut claim_attrs_values_builder);
        assert_eq!(err_code, ErrorCode::Success);
        assert!(!claim_attrs_values_builder.is_null());


        let mut claim_attrs_values: *const c_void = ptr::null();
        indy_crypto_anoncreds_claim_attributes_values_builder_finalize(claim_attrs_values_builder, &mut claim_attrs_values);
        assert_eq!(err_code, ErrorCode::Success);
        assert!(!claim_attrs_values.is_null());

        claim_attrs_values
    }

    pub fn _free_claim_attrs_values(claim_attrs_values: *const c_void) {
        let err_code = indy_crypto_anoncreds_claim_attributes_values_free(claim_attrs_values);
        assert_eq!(err_code, ErrorCode::Success);
    }

    pub fn _attrs_with_predicates_builder() -> *const c_void {
        let mut attrs_with_predicates_builder: *const c_void = ptr::null();
        let err_code = indy_crypto_anoncreds_attrs_with_predicates_builder_new(&mut attrs_with_predicates_builder);
        assert_eq!(err_code, ErrorCode::Success);
        assert!(!attrs_with_predicates_builder.is_null());

        attrs_with_predicates_builder
    }

    pub fn _free_attrs_with_predicates_builder(attrs_with_predicates_builder: *const c_void) {
        let mut attrs_with_predicates: *const c_void = ptr::null();
        let err_code = indy_crypto_anoncreds_attrs_with_predicates_builder_finalize(attrs_with_predicates_builder, &mut attrs_with_predicates);
        assert_eq!(err_code, ErrorCode::Success);
        assert!(!attrs_with_predicates.is_null());

        _free_attrs_with_predicates(attrs_with_predicates);
    }

    pub fn _attrs_with_predicates() -> *const c_void {
        let mut attrs_with_predicates_builder = _attrs_with_predicates_builder();

        let revealed_attr = CString::new("name").unwrap();
        let err_code = indy_crypto_anoncreds_attrs_with_predicates_builder_add_revealed_attr(attrs_with_predicates_builder,
                                                                                             revealed_attr.as_ptr(),
                                                                                             &mut attrs_with_predicates_builder);
        assert_eq!(err_code, ErrorCode::Success);
        assert!(!attrs_with_predicates_builder.is_null());

        let unrevealed_attr = CString::new("age").unwrap();
        let err_code = indy_crypto_anoncreds_attrs_with_predicates_builder_add_unrevealed_attr(attrs_with_predicates_builder,
                                                                                               unrevealed_attr.as_ptr(),
                                                                                               &mut attrs_with_predicates_builder);
        assert_eq!(err_code, ErrorCode::Success);
        assert!(!attrs_with_predicates_builder.is_null());

        let unrevealed_attr = CString::new("sex").unwrap();
        let err_code = indy_crypto_anoncreds_attrs_with_predicates_builder_add_unrevealed_attr(attrs_with_predicates_builder,
                                                                                               unrevealed_attr.as_ptr(),
                                                                                               &mut attrs_with_predicates_builder);

        assert_eq!(err_code, ErrorCode::Success);
        assert!(!attrs_with_predicates_builder.is_null());

        let unrevealed_attr = CString::new("height").unwrap();
        let err_code = indy_crypto_anoncreds_attrs_with_predicates_builder_add_unrevealed_attr(attrs_with_predicates_builder,
                                                                                               unrevealed_attr.as_ptr(),
                                                                                               &mut attrs_with_predicates_builder);
        assert_eq!(err_code, ErrorCode::Success);
        assert!(!attrs_with_predicates_builder.is_null());

        let predicate = Predicate {
            attr_name: "age".to_string(),
            p_type: PredicateType::GE,
            value: 18
        };
        let predicate_p = Box::into_raw(Box::new(predicate)) as *const c_void;
        let err_code = indy_crypto_anoncreds_attrs_with_predicates_builder_add_predicate(attrs_with_predicates_builder,
                                                                                         predicate_p,
                                                                                         &mut attrs_with_predicates_builder);
        assert_eq!(err_code, ErrorCode::Success);
        assert!(!attrs_with_predicates_builder.is_null());

        let mut attrs_with_predicates: *const c_void = ptr::null();
        indy_crypto_anoncreds_attrs_with_predicates_builder_finalize(attrs_with_predicates_builder, &mut attrs_with_predicates);
        assert_eq!(err_code, ErrorCode::Success);
        assert!(!attrs_with_predicates.is_null());

        attrs_with_predicates
    }

    pub fn _free_attrs_with_predicates(attrs_with_predicates: *const c_void) {
        let err_code = indy_crypto_anoncreds_attrs_with_predicates_free(attrs_with_predicates);
        assert_eq!(err_code, ErrorCode::Success);
    }
}<|MERGE_RESOLUTION|>--- conflicted
+++ resolved
@@ -305,11 +305,7 @@
     check_useful_c_str!(attr, ErrorCode::CommonInvalidParam2);
     check_useful_c_ptr!(attrs_with_predicates_builder_p, ErrorCode::CommonInvalidParam3);
 
-<<<<<<< HEAD
-    let attrs_with_predicates_builder = unsafe { Box::from_raw(attrs_with_predicates_builder as *mut AttrsWithPredicatesBuilder) };
-=======
     let mut attrs_with_predicates_builder = unsafe { Box::from_raw(attrs_with_predicates_builder as *mut ProofAttrsBuilder) };
->>>>>>> d2803729
 
     let res = match attrs_with_predicates_builder.add_revealed_attr(&attr) {
         Ok(attrs_with_predicates_builder) => {
@@ -347,11 +343,7 @@
     check_useful_c_str!(attr, ErrorCode::CommonInvalidParam2);
     check_useful_c_ptr!(attrs_with_predicates_builder_p, ErrorCode::CommonInvalidParam3);
 
-<<<<<<< HEAD
-    let attrs_with_predicates_builder = unsafe { Box::from_raw(attrs_with_predicates_builder as *mut AttrsWithPredicatesBuilder) };
-=======
     let mut attrs_with_predicates_builder = unsafe { Box::from_raw(attrs_with_predicates_builder as *mut ProofAttrsBuilder) };
->>>>>>> d2803729
 
     let res = match attrs_with_predicates_builder.add_unrevealed_attr(&attr) {
         Ok(attrs_with_predicates_builder) => {
@@ -389,11 +381,7 @@
     check_useful_c_reference!(predicate, Predicate, ErrorCode::CommonInvalidParam2);
     check_useful_c_ptr!(attrs_with_predicates_builder_p, ErrorCode::CommonInvalidParam3);
 
-<<<<<<< HEAD
-    let attrs_with_predicates_builder = unsafe { Box::from_raw(attrs_with_predicates_builder as *mut AttrsWithPredicatesBuilder) };
-=======
     let mut attrs_with_predicates_builder = unsafe { Box::from_raw(attrs_with_predicates_builder as *mut ProofAttrsBuilder) };
->>>>>>> d2803729
 
     let res = match attrs_with_predicates_builder.add_predicate(predicate) {
         Ok(attrs_with_predicates_builder) => {
@@ -463,8 +451,6 @@
     res
 }
 
-<<<<<<< HEAD
-=======
 /// Creates and returns proof builder.
 ///
 /// Note that proof buildera deallocation must be performed by
@@ -604,7 +590,6 @@
     res
 }
 
->>>>>>> d2803729
 #[cfg(test)]
 mod tests {
     use super::*;
