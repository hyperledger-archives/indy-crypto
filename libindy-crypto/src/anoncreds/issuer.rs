use bn::BigNumber;
use errors::IndyCryptoError;

use pair::{
    GroupOrderElement,
    PointG1,
    PointG2,
    Pair
};

use super::constants::{
    LARGE_E_END_RANGE,
    LARGE_E_START,
    LARGE_MASTER_SECRET,
    LARGE_PRIME
};

use super::helpers::{
    ByteOrder,
    bitwise_or_big_int,
    encode_attribute,
    generate_safe_prime,
    generate_v_prime_prime,
    gen_x,
    get_hash_as_int,
    random_qr,
    transform_u32_to_array_of_u8
};

use super::types::{
    Claim,
    ClaimAttributes,
    ClaimAttributesBuilder,
    ClaimAttributesValues,
    ClaimAttributesValuesBuilder,
    BlindedMasterSecret,
    IssuerPrimaryPublicKey,
    IssuerPrimaryPrivateKey,
    IssuerPublicKey,
    IssuerPrivateKey,
    IssuerRevocationPublicKey,
    IssuerRevocationPrivateKey,
    RevocationAccumulator,
    RevocationAccumulatorPublicKey,
    RevocationAccumulatorPrivateKey,
    RevocationAccumulatorTails,
    RevocationRegistryPublic,
    RevocationRegistryPrivate,
    PrimaryClaim,
    NonRevocationClaim,
    Witness,
};

use std::collections::{HashMap, HashSet};

pub struct Issuer {}

impl Issuer {
    pub fn new_claim_attrs_builder() -> Result<ClaimAttributesBuilder, IndyCryptoError> {
        let res = ClaimAttributesBuilder::new()?;
        Ok(res)
    }

    pub fn new_keys(attrs: &ClaimAttributes, non_revocation_part: bool) -> Result<(IssuerPublicKey, IssuerPrivateKey), IndyCryptoError> {
        let (p_pub_key, p_priv_key) = Issuer::_new_primary_keys(attrs)?;

        let (r_pub_key, r_priv_key) = if non_revocation_part {
            let (r_pub_key, r_priv_key) = Issuer::_new_revocation_keys()?;
            (Some(r_pub_key), Some(r_priv_key))
        } else {
            (None, None)
        };

        Ok((
            IssuerPublicKey { p_key: p_pub_key, r_key: r_pub_key },
            IssuerPrivateKey { p_key: p_priv_key, r_key: r_priv_key }
        ))
    }

    pub fn new_revocation_registry(issuer_pub_key: &IssuerPublicKey,
                                   max_claim_num: u32) -> Result<(RevocationRegistryPublic,
                                                                  RevocationRegistryPrivate), IndyCryptoError> {
        let r_pub_key = issuer_pub_key.r_key
            .as_ref()
            .ok_or(IndyCryptoError::InvalidStructure(format!("No revocation part present in issuer key.")))?;

        let mut g: HashMap<u32, PointG1> = HashMap::new();
        let gamma = GroupOrderElement::new()?;
        let mut g_dash: HashMap<u32, PointG2> = HashMap::new();

        for i in 0..(2 * max_claim_num) {
            if i != max_claim_num + 1 {
                let i_bytes = transform_u32_to_array_of_u8(i);
                let mut pow = GroupOrderElement::from_bytes(&i_bytes)?;
                pow = gamma.pow_mod(&pow)?;
                g.insert(i, r_pub_key.g.mul(&pow)?);
                g_dash.insert(i, r_pub_key.g_dash.mul(&pow)?);
            }
        }

        let mut z = Pair::pair(&r_pub_key.g, &r_pub_key.g_dash)?;
        let mut pow = GroupOrderElement::from_bytes(&transform_u32_to_array_of_u8(max_claim_num + 1))?;
        pow = gamma.pow_mod(&pow)?;
        z = z.pow(&pow)?;
        let acc = PointG2::new_inf()?;
        let v: HashSet<u32> = HashSet::new();

        Ok((
            RevocationRegistryPublic {
                acc: RevocationAccumulator { acc, v, max_claim_num },
                key: RevocationAccumulatorPublicKey { z },
                tails: RevocationAccumulatorTails { tails: g, tails_dash: g_dash },

            },
            RevocationRegistryPrivate {
                key: RevocationAccumulatorPrivateKey { gamma },
            }
        ))
    }

    pub fn new_claim_attrs_values_builder() -> Result<ClaimAttributesValuesBuilder, IndyCryptoError> {
        let res = ClaimAttributesValuesBuilder::new()?;
        Ok(res)
    }

    pub fn new_claim(prover_id: &str,
                     blnd_ms: &BlindedMasterSecret,
                     attr_values: &ClaimAttributesValues,
                     issuer_pub_key: &IssuerPublicKey,
                     issuer_priv_key: &IssuerPrivateKey,
                     rev_idx: Option<u32>,
                     r_reg_pub: Option<&mut RevocationRegistryPublic>,
                     r_reg_priv: Option<&RevocationRegistryPrivate>) -> Result<Claim, IndyCryptoError> {
        let m_2 = Issuer::_calc_m2(prover_id, rev_idx)?;

        let p_claim = Issuer::_new_primary_claim(&m_2,
                                                 issuer_pub_key,
                                                 issuer_priv_key,
                                                 blnd_ms,
                                                 attr_values)?;

        let r_claim = if let (Some(rev_idx_2), Some(r_reg_pub), Some(r_reg_priv)) = (rev_idx, r_reg_pub, r_reg_priv) {
            Some(Issuer::_new_non_revocation_claim(rev_idx_2,
                                                   &m_2,
                                                   blnd_ms,
                                                   issuer_pub_key,
                                                   issuer_priv_key,
                                                   r_reg_pub,
                                                   r_reg_priv)?)
        } else {
            None
        };

        Ok(Claim { p_claim, r_claim })
    }

    pub fn revoke(&self,
                  r_acc: &mut RevocationAccumulator,
                  r_acc_tails: &mut RevocationAccumulatorTails,
                  acc_idx: u32) -> Result<(), IndyCryptoError> {
        if !r_acc.v.remove(&acc_idx) {
            return Err(IndyCryptoError::AnoncredsRevocationAccumulatorIndex(
                format!("User index:{} not found in Accumulator", acc_idx))
            );
        }

        let index: u32 = r_acc.max_claim_num + 1 - acc_idx;

        let element = r_acc_tails.tails_dash
            .get(&index)
            .ok_or(IndyCryptoError::InvalidStructure(format!("Value by key '{}' not found in g", index)))?;

        r_acc.acc = r_acc.acc.sub(element)?;

        Ok(())
    }

    fn _new_primary_keys(attrs: &ClaimAttributes) -> Result<(IssuerPrimaryPublicKey,
                                                             IssuerPrimaryPrivateKey), IndyCryptoError> {
        let mut ctx = BigNumber::new_context()?;

        if attrs.attrs.len() == 0 {
            return Err(IndyCryptoError::InvalidStructure(format!("List of attributes is empty")));
        }

        let p_safe = generate_safe_prime(LARGE_PRIME)?;
        let q_safe = generate_safe_prime(LARGE_PRIME)?;

        let mut p = p_safe.sub(&BigNumber::from_u32(1)?)?;
        p.div_word(2)?;

        let mut q = q_safe.sub(&BigNumber::from_u32(1)?)?;
        q.div_word(2)?;

        let n = p_safe.mul(&q_safe, Some(&mut ctx))?;
        let s = random_qr(&n)?;
        let xz = gen_x(&p, &q)?;
        let mut r: HashMap<String, BigNumber> = HashMap::new();

        for attribute in &attrs.attrs {
            r.insert(attribute.to_owned(), s.mod_exp(&gen_x(&p, &q)?, &n, Some(&mut ctx))?);
        }

        let z = s.mod_exp(&xz, &n, Some(&mut ctx))?;

        let rms = s.mod_exp(&gen_x(&p, &q)?, &n, Some(&mut ctx))?;
        let rctxt = s.mod_exp(&gen_x(&p, &q)?, &n, Some(&mut ctx))?;

        Ok((
            IssuerPrimaryPublicKey { n, s, rms, r, rctxt, z },
            IssuerPrimaryPrivateKey { p, q }
        ))
    }

    pub fn _new_revocation_keys() -> Result<(IssuerRevocationPublicKey,
                                             IssuerRevocationPrivateKey), IndyCryptoError> {
        let h = PointG1::new()?;
        let h0 = PointG1::new()?;
        let h1 = PointG1::new()?;
        let h2 = PointG1::new()?;
        let htilde = PointG1::new()?;
        let g = PointG1::new()?;

        let u = PointG2::new()?;
        let h_cap = PointG2::new()?;

        let x = GroupOrderElement::new()?;
        let sk = GroupOrderElement::new()?;
        let g_dash = PointG2::new()?;

        let pk = g.mul(&sk)?;
        let y = h_cap.mul(&x)?;

        Ok((
            IssuerRevocationPublicKey { g, g_dash, h, h0, h1, h2, htilde, h_cap, u, pk, y },
            IssuerRevocationPrivateKey { x, sk }
        ))
    }

    pub fn _calc_m2(prover_id: &str, rev_idx: Option<u32>) -> Result<BigNumber, IndyCryptoError> {
        let rev_idx = rev_idx.unwrap_or(0);

        let prover_id_bn = encode_attribute(prover_id, ByteOrder::Little)?;
        let rev_idx_bn = encode_attribute(&rev_idx.to_string(), ByteOrder::Little)?;

        let mut s = vec![
            bitwise_or_big_int(&rev_idx_bn, &prover_id_bn)?.to_bytes()?
        ];

        /* TODO: FIXME: use const!!! */
        let pow_2 = BigNumber::from_u32(2)?.exp(&BigNumber::from_u32(LARGE_MASTER_SECRET)?, None)?;
        let m_2 = get_hash_as_int(&mut s)?.modulus(&pow_2, None)?;

        Ok(m_2)
    }

    fn _new_primary_claim(m_2: &BigNumber,
                          issuer_pub_key: &IssuerPublicKey,
                          issuer_priv_key: &IssuerPrivateKey,
                          blnd_ms: &BlindedMasterSecret,
                          attrs_values: &ClaimAttributesValues) -> Result<PrimaryClaim, IndyCryptoError> {
        /* TODO: FIXME: Use const!!! */
        let e_start = BigNumber::from_u32(2)?.exp(&BigNumber::from_u32(LARGE_E_START)?, None)?;

        /* TODO: FIXME: Use const!!! */
        let e_end = BigNumber::from_u32(2)?
            .exp(&BigNumber::from_u32(LARGE_E_END_RANGE)?, None)?
            .add(&e_start)?;

        let m_2 = m_2.clone()?;
        let v = generate_v_prime_prime()?;
        let e = BigNumber::generate_prime_in_range(&e_start, &e_end)?;
        let a = Issuer::_sign_primary_claim(issuer_pub_key, issuer_priv_key, &m_2, &attrs_values, &v, blnd_ms, &e)?;

        Ok(PrimaryClaim { m_2, a, e, v })
    }

    fn _sign_primary_claim(p_pub_key: &IssuerPublicKey,
                           p_priv_key: &IssuerPrivateKey,
                           m_2: &BigNumber,
                           attrs_values: &ClaimAttributesValues,
                           v: &BigNumber,
                           blnd_ms: &BlindedMasterSecret,
                           e: &BigNumber) -> Result<BigNumber, IndyCryptoError> {
        let p_pub_key = &p_pub_key.p_key;
        let p_priv_key = &p_priv_key.p_key;

        let mut context = BigNumber::new_context()?;
        let mut rx = BigNumber::from_u32(1)?;

        for (key, value) in &attrs_values.attrs_values {
            let pk_r = p_pub_key.r
                .get(key)
                .ok_or(IndyCryptoError::InvalidStructure(format!("Value by key '{}' not found in pk.r", key)))?;

            rx = rx.mul(
                &pk_r.mod_exp(&value, &p_pub_key.n, Some(&mut context))?,
                Some(&mut context)
            )?;
        }

        rx = p_pub_key.rctxt
            .mod_exp(&m_2, &p_pub_key.n, Some(&mut context))?
            .mul(&rx, Some(&mut context))?;

        if &blnd_ms.u != &BigNumber::from_u32(0)? {
            rx = blnd_ms.u
                .modulus(&p_pub_key.n, Some(&mut context))?
                .mul(&rx, Some(&mut context))?;
        }

        let n = p_priv_key.p.mul(&p_priv_key.q, Some(&mut context))?;
        let mut e_inverse = e.modulus(&n, Some(&mut context))?;

        let mut a = p_pub_key.s
            .mod_exp(&v, &p_pub_key.n, Some(&mut context))?
            .mul(&rx, Some(&mut context))?;

        a = p_pub_key.z.mod_div(&a, &p_pub_key.n)?;
        e_inverse = e_inverse.inverse(&n, Some(&mut context))?;
        a = a.mod_exp(&e_inverse, &p_pub_key.n, Some(&mut context))?;

        Ok(a)
    }

    fn _new_non_revocation_claim(rev_idx: u32,
                                 m_2: &BigNumber,
                                 blnd_ms: &BlindedMasterSecret,
                                 issuer_pub_key: &IssuerPublicKey,
                                 issuer_priv_key: &IssuerPrivateKey,
                                 r_reg_pub: &mut RevocationRegistryPublic,
                                 r_reg_priv: &RevocationRegistryPrivate) -> Result<NonRevocationClaim, IndyCryptoError> {
        let ur = blnd_ms.ur
            .ok_or(IndyCryptoError::InvalidStructure(format!("No revocation part present in blinded master secred.")))?;

        let r_pub_key = issuer_pub_key.r_key
            .as_ref()
            .ok_or(IndyCryptoError::InvalidStructure(format!("No revocation part present in issuer public key.")))?;

        let r_priv_key = issuer_priv_key.r_key
            .as_ref()
            .ok_or(IndyCryptoError::InvalidStructure(format!("No revocation part present in issuer private key.")))?;

        let r_acc: &mut RevocationAccumulator = &mut r_reg_pub.acc;
        let r_acc_tails: &mut RevocationAccumulatorTails = &mut r_reg_pub.tails;
        let r_acc_priv_key: &RevocationAccumulatorPrivateKey = &r_reg_priv.key;

        if r_acc.is_full() {
            return Err(IndyCryptoError::AnoncredsRevocationAccumulatorIsFull(format!("Revocation accumulator is full.")));
        }

        if r_acc.is_idx_used(rev_idx) {
            return Err(IndyCryptoError::AnoncredsRevocationAccumulatorIsFull(format!("Revocation index is already used.")));
        }

        let i = rev_idx;

        let vr_prime_prime = GroupOrderElement::new()?;
        let c = GroupOrderElement::new()?;
        let m2 = GroupOrderElement::from_bytes(&m_2.to_bytes()?)?;

        let g_i = r_acc_tails.tails
            .get(&i)
            .ok_or(IndyCryptoError::InvalidStructure(format!("Value by key '{}' not found in tails.g", i)))?;

        let sigma =
            r_pub_key.h0.add(&r_pub_key.h1.mul(&m2)?)?
                .add(&ur)?
                .add(g_i)?
                .add(&r_pub_key.h2.mul(&vr_prime_prime)?)?
                .mul(&r_priv_key.x.add_mod(&c)?.inverse()?)?;

        let mut omega = PointG2::new_inf()?;

        for j in &r_acc.v {
            let index = r_acc.max_claim_num + 1 - j + i;
            omega = omega.add(r_acc_tails.tails_dash
                .get(&index)
                .ok_or(IndyCryptoError::InvalidStructure(format!("Value by key '{}' not found in g", index)))?)?;
        }

        let sigma_i = r_pub_key.g_dash
            .mul(&r_priv_key.sk
                .add_mod(&r_acc_priv_key.gamma
                    .pow_mod(&GroupOrderElement::from_bytes(&transform_u32_to_array_of_u8(i as u32))?)?)?
                .inverse()?)?;
        let u_i = r_pub_key.u
            .mul(&r_acc_priv_key.gamma
                .pow_mod(&GroupOrderElement::from_bytes(&transform_u32_to_array_of_u8(i as u32))?)?)?;

        let index = r_acc.max_claim_num + 1 - i;

        r_acc.acc = r_acc.acc
            .add(r_acc_tails.tails_dash
                .get(&index)
                .ok_or(IndyCryptoError::InvalidStructure(format!("Value by key '{}' not found in g", index)))?)?;

        r_acc.v.insert(i);

        let witness = Witness {
            sigma_i,
            u_i,
            g_i: g_i.clone(),
            omega,
            v: r_acc.v.clone()
        };

        Ok(
            NonRevocationClaim { sigma, c, vr_prime_prime, witness, g_i: g_i.clone(), i, m2 }
        )
    }
}

#[cfg(test)]
mod tests {
    use super::*;

    #[test]
    fn claim_attributes_builder_works() {
        let claim_attrs = ClaimAttributesBuilder::new().unwrap()
            .add_attr("sex").unwrap()
            .add_attr("name").unwrap()
            .add_attr("age").unwrap()
            .finalize().unwrap();

        assert!(claim_attrs.attrs.contains("sex"));
        assert!(claim_attrs.attrs.contains("name"));
        assert!(claim_attrs.attrs.contains("age"));
        assert!(!claim_attrs.attrs.contains("height"));
    }

    #[test]
    fn claim_attributes_values_builder_works() {
        let claim_attrs_values = ClaimAttributesValuesBuilder::new().unwrap()
            .add_attr_value("sex", "89057765651800459030103911598694169835931320404459570102253965466045532669865684092518362135930940112502263498496335250135601124519172068317163741086983519494043168252186111551835366571584950296764626458785776311514968350600732183408950813066589742888246925358509482561838243805468775416479523402043160919428168650069477488093758569936116799246881809224343325540306266957664475026390533069487455816053169001876208052109360113102565642529699056163373190930839656498261278601357214695582219007449398650197048218304260447909283768896882743373383452996855450316360259637079070460616248922547314789644935074980711243164129").unwrap()
            .add_attr_value("name", "58606710922154038918005745652863947546479611221487923871520854046018234465128105585608812090213473225037875788462225679336791123783441657062831589984290779844020407065450830035885267846722229953206567087435754612694085258455822926492275621650532276267042885213400704012011608869094703483233081911010530256094461587809601298503874283124334225428746479707531278882536314925285434699376158578239556590141035593717362562548075653598376080466948478266094753818404986494459240364648986755479857098110402626477624280802323635285059064580583239726433768663879431610261724430965980430886959304486699145098822052003020688956471").unwrap()
            .finalize().unwrap();

        assert!(claim_attrs_values.attrs_values.get("sex").unwrap().eq(&BigNumber::from_dec("89057765651800459030103911598694169835931320404459570102253965466045532669865684092518362135930940112502263498496335250135601124519172068317163741086983519494043168252186111551835366571584950296764626458785776311514968350600732183408950813066589742888246925358509482561838243805468775416479523402043160919428168650069477488093758569936116799246881809224343325540306266957664475026390533069487455816053169001876208052109360113102565642529699056163373190930839656498261278601357214695582219007449398650197048218304260447909283768896882743373383452996855450316360259637079070460616248922547314789644935074980711243164129").unwrap()));
        assert!(claim_attrs_values.attrs_values.get("name").unwrap().eq(&BigNumber::from_dec("58606710922154038918005745652863947546479611221487923871520854046018234465128105585608812090213473225037875788462225679336791123783441657062831589984290779844020407065450830035885267846722229953206567087435754612694085258455822926492275621650532276267042885213400704012011608869094703483233081911010530256094461587809601298503874283124334225428746479707531278882536314925285434699376158578239556590141035593717362562548075653598376080466948478266094753818404986494459240364648986755479857098110402626477624280802323635285059064580583239726433768663879431610261724430965980430886959304486699145098822052003020688956471").unwrap()));
        assert!(claim_attrs_values.attrs_values.get("age").is_none());
<<<<<<< HEAD
    }

    pub mod key_mocks {
=======
    }

    #[test]
    fn issuer_new_keys_works() {
        let (pub_key, priv_key) = Issuer::new_keys(&mocks::claim_attributes(), true).unwrap();
        assert_eq!(pub_key.p_key, mocks::issuer_primary_public_key());
        assert_eq!(priv_key.p_key, mocks::issuer_primary_private_key());
        assert!(pub_key.r_key.is_some());
        assert!(priv_key.r_key.is_some());
    }

    #[test]
    fn issuer_new_keys_works_without_revocation_part() {
        let (pub_key, priv_key) = Issuer::new_keys(&mocks::claim_attributes(), false).unwrap();
        assert_eq!(pub_key.p_key, mocks::issuer_primary_public_key());
        assert_eq!(priv_key.p_key, mocks::issuer_primary_private_key());
        assert!(pub_key.r_key.is_none());
        assert!(priv_key.r_key.is_none());
    }

    #[test]
    fn issuer_new_keys_works_for_empty_attributes() {
        let claim_attrs = ClaimAttributes { attrs: HashSet::new() };
        let res = Issuer::new_keys(&claim_attrs, false);
        assert!(res.is_err())
    }

    #[test]
    fn issuer_new_revocation_registry_works() {
        let (pub_key, priv_key) = Issuer::new_keys(&mocks::claim_attributes(), true).unwrap();
        let (rev_reg_pub, rev_reg_priv) = Issuer::new_revocation_registry(&pub_key, 100).unwrap();
    }

    #[test]
    fn issuer_new_claim_works() {
//        let (pub_key, priv_key) = Issuer::new_keys(&mocks::claim_attributes(), true).unwrap();
//        let (rev_reg_pub, rev_reg_priv) = Issuer::new_revocation_registry(&pub_key, 100).unwrap();
//        let claim = Issuer::new_claim()
    }

    pub mod mocks {
>>>>>>> 955e4b99
        use super::*;

        pub fn issuer_primary_public_key() -> IssuerPrimaryPublicKey {
            let n = BigNumber::from_dec("89057765651800459030103911598694169835931320404459570102253965466045532669865684092518362135930940112502263498496335250135601124519172068317163741086983519494043168252186111551835366571584950296764626458785776311514968350600732183408950813066589742888246925358509482561838243805468775416479523402043160919428168650069477488093758569936116799246881809224343325540306266957664475026390533069487455816053169001876208052109360113102565642529699056163373190930839656498261278601357214695582219007449398650197048218304260447909283768896882743373383452996855450316360259637079070460616248922547314789644935074980711243164129").unwrap();
            let s = BigNumber::from_dec("64684820421150545443421261645532741305438158267230326415141505826951816460650437611148133267480407958360035501128469885271549378871140475869904030424615175830170939416512594291641188403335834762737251794282186335118831803135149622404791467775422384378569231649224208728902565541796896860352464500717052768431523703881746487372385032277847026560711719065512366600220045978358915680277126661923892187090579302197390903902744925313826817940566429968987709582805451008234648959429651259809188953915675063700676546393568304468609062443048457324721450190021552656280473128156273976008799243162970386898307404395608179975243").unwrap();
            let rms = BigNumber::from_dec("58606710922154038918005745652863947546479611221487923871520854046018234465128105585608812090213473225037875788462225679336791123783441657062831589984290779844020407065450830035885267846722229953206567087435754612694085258455822926492275621650532276267042885213400704012011608869094703483233081911010530256094461587809601298503874283124334225428746479707531278882536314925285434699376158578239556590141035593717362562548075653598376080466948478266094753818404986494459240364648986755479857098110402626477624280802323635285059064580583239726433768663879431610261724430965980430886959304486699145098822052003020688956471").unwrap();

            let mut r: HashMap<String, BigNumber> = HashMap::new();
            r.insert("sex".to_string(), BigNumber::from_dec("58606710922154038918005745652863947546479611221487923871520854046018234465128105585608812090213473225037875788462225679336791123783441657062831589984290779844020407065450830035885267846722229953206567087435754612694085258455822926492275621650532276267042885213400704012011608869094703483233081911010530256094461587809601298503874283124334225428746479707531278882536314925285434699376158578239556590141035593717362562548075653598376080466948478266094753818404986494459240364648986755479857098110402626477624280802323635285059064580583239726433768663879431610261724430965980430886959304486699145098822052003020688956471").unwrap());
            r.insert("name".to_string(), BigNumber::from_dec("58606710922154038918005745652863947546479611221487923871520854046018234465128105585608812090213473225037875788462225679336791123783441657062831589984290779844020407065450830035885267846722229953206567087435754612694085258455822926492275621650532276267042885213400704012011608869094703483233081911010530256094461587809601298503874283124334225428746479707531278882536314925285434699376158578239556590141035593717362562548075653598376080466948478266094753818404986494459240364648986755479857098110402626477624280802323635285059064580583239726433768663879431610261724430965980430886959304486699145098822052003020688956471").unwrap());
            r.insert("age".to_string(), BigNumber::from_dec("58606710922154038918005745652863947546479611221487923871520854046018234465128105585608812090213473225037875788462225679336791123783441657062831589984290779844020407065450830035885267846722229953206567087435754612694085258455822926492275621650532276267042885213400704012011608869094703483233081911010530256094461587809601298503874283124334225428746479707531278882536314925285434699376158578239556590141035593717362562548075653598376080466948478266094753818404986494459240364648986755479857098110402626477624280802323635285059064580583239726433768663879431610261724430965980430886959304486699145098822052003020688956471").unwrap());
            r.insert("height".to_string(), BigNumber::from_dec("58606710922154038918005745652863947546479611221487923871520854046018234465128105585608812090213473225037875788462225679336791123783441657062831589984290779844020407065450830035885267846722229953206567087435754612694085258455822926492275621650532276267042885213400704012011608869094703483233081911010530256094461587809601298503874283124334225428746479707531278882536314925285434699376158578239556590141035593717362562548075653598376080466948478266094753818404986494459240364648986755479857098110402626477624280802323635285059064580583239726433768663879431610261724430965980430886959304486699145098822052003020688956471").unwrap());

            let rctxt = BigNumber::from_dec("58606710922154038918005745652863947546479611221487923871520854046018234465128105585608812090213473225037875788462225679336791123783441657062831589984290779844020407065450830035885267846722229953206567087435754612694085258455822926492275621650532276267042885213400704012011608869094703483233081911010530256094461587809601298503874283124334225428746479707531278882536314925285434699376158578239556590141035593717362562548075653598376080466948478266094753818404986494459240364648986755479857098110402626477624280802323635285059064580583239726433768663879431610261724430965980430886959304486699145098822052003020688956471").unwrap();
            let z = BigNumber::from_dec("58606710922154038918005745652863947546479611221487923871520854046018234465128105585608812090213473225037875788462225679336791123783441657062831589984290779844020407065450830035885267846722229953206567087435754612694085258455822926492275621650532276267042885213400704012011608869094703483233081911010530256094461587809601298503874283124334225428746479707531278882536314925285434699376158578239556590141035593717362562548075653598376080466948478266094753818404986494459240364648986755479857098110402626477624280802323635285059064580583239726433768663879431610261724430965980430886959304486699145098822052003020688956471").unwrap();

            IssuerPrimaryPublicKey { n, s, rms, r, rctxt, z }
        }

        pub fn issuer_primary_private_key() -> IssuerPrimaryPrivateKey {
            let p = BigNumber::from_dec("149212738775716179659508649034140914067267873385650452563221860367878267143635191771233591587868730221903476199105022913859057555905442876114559838735355652672950963033972314646471235775711934244481758977047119803475879470383993713606231800156950590334088086141997103196482505556481059579729337361392854778311").unwrap();
            let q = BigNumber::from_dec("149212738775716179659508649034140914067267873385650452563221860367878267143635191771233591587868730221903476199105022913859057555905442876114559838735355652672950963033972314646471235775711934244481758977047119803475879470383993713606231800156950590334088086141997103196482505556481059579729337361392854778311").unwrap();

            IssuerPrimaryPrivateKey { p, q }
        }
    }

    #[test]
    fn issuer_new_keys_works() {
        let (pub_key, priv_key) = Issuer::new_keys(&mocks::claim_attributes(), true).unwrap();
        assert_eq!(pub_key.p_key, key_mocks::issuer_primary_public_key());
        assert_eq!(priv_key.p_key, key_mocks::issuer_primary_private_key());
        assert!(pub_key.r_key.is_some());
        assert!(priv_key.r_key.is_some());
    }

    #[test]
    fn issuer_new_keys_works_without_revocation_part() {
        let (pub_key, priv_key) = Issuer::new_keys(&mocks::claim_attributes(), false).unwrap();
        assert_eq!(pub_key.p_key, key_mocks::issuer_primary_public_key());
        assert_eq!(priv_key.p_key, key_mocks::issuer_primary_private_key());
        assert!(pub_key.r_key.is_none());
        assert!(priv_key.r_key.is_none());
    }

    #[test]
    fn issuer_new_keys_works_for_empty_attributes() {
        let claim_attrs = ClaimAttributes { attrs: HashSet::new() };
        let res = Issuer::new_keys(&claim_attrs, false);
        assert!(res.is_err())
    }

    #[test]
    fn issuer_new_revocation_registry_works() {
        let (pub_key, priv_key) = Issuer::new_keys(&mocks::claim_attributes(), true).unwrap();
        let (rev_reg_pub, rev_reg_priv) = Issuer::new_revocation_registry(&pub_key, 100).unwrap();
    }

    #[test]
    fn issuer_new_claim_works() {
        //        let (pub_key, priv_key) = Issuer::new_keys(&mocks::claim_attributes(), true).unwrap();
        //        let (rev_reg_pub, rev_reg_priv) = Issuer::new_revocation_registry(&pub_key, 100).unwrap();
        //        let claim = Issuer::new_claim()
    }
}

<<<<<<< HEAD
pub mod mocks {
    use super::*;

    pub fn issuer_primary_public_key() -> IssuerPrimaryPublicKey {
        let n = BigNumber::from_dec("95230844261716231334966278654105782744493078250034916428724307571481648650972254096365233503303500776910009532385733941342231244809050180342216701303297309484964627111488667613567243812137828734726055835536190375874228378361894062875040911721595668269426387378524841651770329520854646198182993599992246846197622806018586940960824812499707703407200235006250330376435395757240807360245145895448238973940748414130249165698642798758094515234629492123379833360060582377815656998861873479266942101526163937107816424422201955494796734174781894506437514751553369884508767256335322189421050651814494097369702888544056010606733").unwrap();
        let s = BigNumber::from_dec("83608735581956052060766602122241456047092927591272898317077507857903324472083195301035502442829713523495655160192410742120440247481077060649728889735943333622709039987090137325037494001551239812739256925595650405403616377574225590614582056226657979932825031688262428848508620618206304014287232713708048427099425348438343473342088258502098208531627321778163620061043269821806176268690486341352405206188888371253713940995260309747672937693391957731544958179245054768704977202091642139481745073141174316305851938990898215928942632876267309335084279137046749673230694376359278715909536580114502953378593787412958122696491").unwrap();
        let rms = BigNumber::from_dec("12002410972675035848706631786298987049295298281772467607461994087192649160666347028767622091944497528304565759377490497287538655369597530498218287879384450121974605678051982553150980093839175365101087722528582689341030912237571526676430070213849160857477430406424356131111577547636360346507596843363617776545054084329725294982409132506989181200852351104199115448152798956456818387289142907618956667090125913885442746763678284193811934837479547315881192351556311788630337391374089308234091189363160599574268958752271955343795665269131980077642259235693653829664040302092446308732796745472579352704501330580826351662240").unwrap();

        let mut r = HashMap::new();
        r.insert("name".to_string(), BigNumber::from_dec("55636937636844819812189791288187243913404055721058334520072574568680438360936320682628189506248931475232504868784141809162526982794777886937554791279646171992316154768489491205932973020390955775825994246509354890417980543491344959419958264200222321573290332068573840656874584148318471805081070819330139498643368112616125508016850665039138240007045133711819182960399913468566074586611076818097815310939823561848962949647054263397457358507697316036204724311688330058092618087260011626918624130336633163118234963001890740389604366796070789463043007475519162863457847133916866147682877703700016314519649272629853810342756").unwrap());
        r.insert("height".to_string(), BigNumber::from_dec("32014206266070285395118493698246684536543402308857326229844369749153998025988120078148833919040926762489849787174726278317154939222455553684674979640533728771798727404529140716275948809394914126446467274094766630776034154814466245563241594664595503357965283703581353868787640425189228669159837529621065262578472511140258233443082035493432067002995028424708181638248338655901732889892559561796172833245307347288440850886016760883963087954594369665160758244185860669353304463245326602784567519981372129418674907732019485821481470791951576038671383506105840172336020165255666872489673679749492975692222529386986002548508").unwrap());
        r.insert("age".to_string(), BigNumber::from_dec("5573886601587513393941805393558438475134278869721908377896820376573868172897985632537697650826768061917733566546691785934393119648542993289296693181509209448802827620254572500988956963540401872482092959068516484681223765164669694589952326903719257213107559712016680752042520470482095682948519795635218252370953948099226141669796718651544648226881826585169101432801215379161624527044414118535373924688074790569833168081423701512430033511620744395776217769497965549575153091462845485986562792539143519413414753164756782101386489471333391388468474082175228293592033872018644198196278046021752128670441648674265160079365").unwrap());
        r.insert("sex".to_string(), BigNumber::from_dec("44319112097252841415305877008967513656231862316131581238409828513703699212059952418622049664178569730633939544882861264006945675755509881864438312327074402062963599178195087536260752294006450133601248863198870283839961116512248865885787100775903023034879852152846002669257161013317472827548494571935048240800817870893700771269978535707078640961353407573194897812343272563394036737677668293122931520603798620428922052839619195929427039933665104815440476791376703125056734891504425929510493567119107731184250744646520780647416583157402277832961026300695141515177928171182043898138863324570665593349095177082259229019129").unwrap());

        let rctxt = BigNumber::from_dec("77129119521935975385795386930301402827628026853991528755303486255023263353142617098662225360498227999564663438861313570702364984107826653399214544314002820732458443871729599318191904265844432709910182014204478532265518566229953111318413830009256162339443077098917698777223763712267731802804425167444165048596271025553618253855465562660530445682078873631967934956107222619891473818051441942768338388425312823594456990243766677728754477201176089151138798586336262283249409402074987943625960454785501038059209634637204497573094989557296328178873844804605590768348774565136642366470996059740224170274762372312531963184654").unwrap();
        let z = BigNumber::from_dec("55164544925922114758373643773121488212903100773688663772257168750760838562077540114734459902014369305346806516101767509487128278169584105585138623374643674838487232408713159693511105298301789373764578281065365292802332455328842835614608027129883137292324033168485729810074426971615144489078436563295402449746541981155232849178606822309310700682675942602404109375598809372735287212196379089816519481644996930522775604565458855945697714216633192192613598668941671920105596720544264146532180330974698466182799108850159851058132630467033919618658033816306014912309279430724013987717126519405488323062369100827358874261055").unwrap();

        IssuerPrimaryPublicKey { n, s, rms, r, rctxt, z }
    }

    pub fn issuer_primary_private_key() -> IssuerPrimaryPrivateKey {
        let p = BigNumber::from_dec("157329491389375793912190594961134932804032426403110797476730107804356484516061051345332763141806005838436304922612495876180233509449197495032194146432047460167589034147716097417880503952139805241591622353828629383332869425029086898452227895418829799945650973848983901459733426212735979668835984691928193677469").unwrap();
        let q = BigNumber::from_dec("151323892648373196579515752826519683836764873607632072057591837216698622729557534035138587276594156320800768525825023728398410073692081011811496168877166664537052088207068061172594879398773872352920912390983199416927388688319207946493810449203702100559271439586753256728900713990097168484829574000438573295723").unwrap();

        IssuerPrimaryPrivateKey { p, q }
    }

    pub fn issuer_revocation_public_key() -> IssuerRevocationPublicKey {
        IssuerRevocationPublicKey {
            g: PointG1::new().unwrap(),
            g_dash: PointG2::new().unwrap(),
            h: PointG1::new().unwrap(),
            h0: PointG1::new().unwrap(),
            h1: PointG1::new().unwrap(),
            h2: PointG1::new().unwrap(),
            htilde: PointG1::new().unwrap(),
            h_cap: PointG2::new().unwrap(),
            u: PointG2::new().unwrap(),
            pk: PointG1::new().unwrap(),
            y: PointG2::new().unwrap(),
        }
    }

    pub fn issuer_revocation_private_key() -> IssuerRevocationPrivateKey {
        IssuerRevocationPrivateKey {
            x: GroupOrderElement::new().unwrap(),
            sk: GroupOrderElement::new().unwrap()
=======
        pub fn claim_attributes() -> ClaimAttributes {
            ClaimAttributesBuilder::new().unwrap()
                .add_attr("name").unwrap()
                .add_attr("age").unwrap()
                .add_attr("height").unwrap()
                .add_attr("sex").unwrap()
                .finalize().unwrap()
        }

        pub fn claim_attributes_values() -> ClaimAttributesValues {
            ClaimAttributesValuesBuilder::new().unwrap()
                .add_attr_value("name", "1139481716457488690172217916278103335").unwrap()
                .add_attr_value("age", "33").unwrap()
                .add_attr_value("sex", "5944657099558967239210949258394887428692050081607692519917050011144233115103").unwrap()
                .add_attr_value("height", "175").unwrap()
                .finalize().unwrap()
>>>>>>> 955e4b99
        }
    }

    pub fn claim_attributes() -> ClaimAttributes {
        ClaimAttributesBuilder::new().unwrap()
            .add_attr("name").unwrap()
            .add_attr("age").unwrap()
            .add_attr("height").unwrap()
            .add_attr("sex").unwrap()
            .finalize().unwrap()
    }

    pub fn claim_attributes_values() -> ClaimAttributesValues {
        ClaimAttributesValuesBuilder::new().unwrap()
            .add_attr_value("name", "1139481716457488690172217916278103335").unwrap()
            .add_attr_value("age", "33").unwrap()
            .add_attr_value("sex", "5944657099558967239210949258394887428692050081607692519917050011144233115103").unwrap()
            .add_attr_value("height", "175").unwrap()
            .finalize().unwrap()
    }
}<|MERGE_RESOLUTION|>--- conflicted
+++ resolved
@@ -439,53 +439,9 @@
         assert!(claim_attrs_values.attrs_values.get("sex").unwrap().eq(&BigNumber::from_dec("89057765651800459030103911598694169835931320404459570102253965466045532669865684092518362135930940112502263498496335250135601124519172068317163741086983519494043168252186111551835366571584950296764626458785776311514968350600732183408950813066589742888246925358509482561838243805468775416479523402043160919428168650069477488093758569936116799246881809224343325540306266957664475026390533069487455816053169001876208052109360113102565642529699056163373190930839656498261278601357214695582219007449398650197048218304260447909283768896882743373383452996855450316360259637079070460616248922547314789644935074980711243164129").unwrap()));
         assert!(claim_attrs_values.attrs_values.get("name").unwrap().eq(&BigNumber::from_dec("58606710922154038918005745652863947546479611221487923871520854046018234465128105585608812090213473225037875788462225679336791123783441657062831589984290779844020407065450830035885267846722229953206567087435754612694085258455822926492275621650532276267042885213400704012011608869094703483233081911010530256094461587809601298503874283124334225428746479707531278882536314925285434699376158578239556590141035593717362562548075653598376080466948478266094753818404986494459240364648986755479857098110402626477624280802323635285059064580583239726433768663879431610261724430965980430886959304486699145098822052003020688956471").unwrap()));
         assert!(claim_attrs_values.attrs_values.get("age").is_none());
-<<<<<<< HEAD
     }
 
     pub mod key_mocks {
-=======
-    }
-
-    #[test]
-    fn issuer_new_keys_works() {
-        let (pub_key, priv_key) = Issuer::new_keys(&mocks::claim_attributes(), true).unwrap();
-        assert_eq!(pub_key.p_key, mocks::issuer_primary_public_key());
-        assert_eq!(priv_key.p_key, mocks::issuer_primary_private_key());
-        assert!(pub_key.r_key.is_some());
-        assert!(priv_key.r_key.is_some());
-    }
-
-    #[test]
-    fn issuer_new_keys_works_without_revocation_part() {
-        let (pub_key, priv_key) = Issuer::new_keys(&mocks::claim_attributes(), false).unwrap();
-        assert_eq!(pub_key.p_key, mocks::issuer_primary_public_key());
-        assert_eq!(priv_key.p_key, mocks::issuer_primary_private_key());
-        assert!(pub_key.r_key.is_none());
-        assert!(priv_key.r_key.is_none());
-    }
-
-    #[test]
-    fn issuer_new_keys_works_for_empty_attributes() {
-        let claim_attrs = ClaimAttributes { attrs: HashSet::new() };
-        let res = Issuer::new_keys(&claim_attrs, false);
-        assert!(res.is_err())
-    }
-
-    #[test]
-    fn issuer_new_revocation_registry_works() {
-        let (pub_key, priv_key) = Issuer::new_keys(&mocks::claim_attributes(), true).unwrap();
-        let (rev_reg_pub, rev_reg_priv) = Issuer::new_revocation_registry(&pub_key, 100).unwrap();
-    }
-
-    #[test]
-    fn issuer_new_claim_works() {
-//        let (pub_key, priv_key) = Issuer::new_keys(&mocks::claim_attributes(), true).unwrap();
-//        let (rev_reg_pub, rev_reg_priv) = Issuer::new_revocation_registry(&pub_key, 100).unwrap();
-//        let claim = Issuer::new_claim()
-    }
-
-    pub mod mocks {
->>>>>>> 955e4b99
         use super::*;
 
         pub fn issuer_primary_public_key() -> IssuerPrimaryPublicKey {
@@ -538,6 +494,7 @@
         assert!(res.is_err())
     }
 
+
     #[test]
     fn issuer_new_revocation_registry_works() {
         let (pub_key, priv_key) = Issuer::new_keys(&mocks::claim_attributes(), true).unwrap();
@@ -552,7 +509,6 @@
     }
 }
 
-<<<<<<< HEAD
 pub mod mocks {
     use super::*;
 
@@ -600,24 +556,6 @@
         IssuerRevocationPrivateKey {
             x: GroupOrderElement::new().unwrap(),
             sk: GroupOrderElement::new().unwrap()
-=======
-        pub fn claim_attributes() -> ClaimAttributes {
-            ClaimAttributesBuilder::new().unwrap()
-                .add_attr("name").unwrap()
-                .add_attr("age").unwrap()
-                .add_attr("height").unwrap()
-                .add_attr("sex").unwrap()
-                .finalize().unwrap()
-        }
-
-        pub fn claim_attributes_values() -> ClaimAttributesValues {
-            ClaimAttributesValuesBuilder::new().unwrap()
-                .add_attr_value("name", "1139481716457488690172217916278103335").unwrap()
-                .add_attr_value("age", "33").unwrap()
-                .add_attr_value("sex", "5944657099558967239210949258394887428692050081607692519917050011144233115103").unwrap()
-                .add_attr_value("height", "175").unwrap()
-                .finalize().unwrap()
->>>>>>> 955e4b99
         }
     }
 
